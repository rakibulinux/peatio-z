# encoding: UTF-8
# This file is auto-generated from the current state of the database. Instead
# of editing this file, please use the migrations feature of Active Record to
# incrementally modify your database, and then regenerate this schema definition.
#
# Note that this schema.rb definition is the authoritative source for your
# database schema. If you need to create the application database on another
# system, you should be using db:schema:load, not running all the migrations
# from scratch. The latter is a flawed and unsustainable approach (the more migrations
# you'll amass, the slower it'll run and the greater likelihood for issues).
#
# It's strongly recommended that you check this file into your version control system.

<<<<<<< HEAD
ActiveRecord::Schema.define(version: 20140803202610) do
=======
ActiveRecord::Schema.define(version: 20140804002557) do
>>>>>>> 9ed2ab50

  create_table "account_versions", force: true do |t|
    t.integer  "member_id"
    t.integer  "account_id"
    t.integer  "reason"
    t.decimal  "balance",         precision: 32, scale: 16
    t.decimal  "locked",          precision: 32, scale: 16
    t.decimal  "fee",             precision: 32, scale: 16
    t.decimal  "amount",          precision: 32, scale: 16
    t.integer  "modifiable_id"
    t.string   "modifiable_type"
    t.datetime "created_at"
    t.datetime "updated_at"
    t.integer  "currency"
    t.integer  "fun"
  end

  add_index "account_versions", ["account_id", "reason"], name: "index_account_versions_on_account_id_and_reason", using: :btree
  add_index "account_versions", ["member_id", "reason"], name: "index_account_versions_on_member_id_and_reason", using: :btree
  add_index "account_versions", ["modifiable_id", "modifiable_type"], name: "index_account_versions_on_modifiable_id_and_modifiable_type", using: :btree

  create_table "accounts", force: true do |t|
    t.integer  "member_id"
    t.integer  "currency"
    t.decimal  "balance",    precision: 32, scale: 16
    t.decimal  "locked",     precision: 32, scale: 16
    t.datetime "created_at"
    t.datetime "updated_at"
    t.decimal  "in",         precision: 32, scale: 16
    t.decimal  "out",        precision: 32, scale: 16
  end

  add_index "accounts", ["member_id", "currency"], name: "index_accounts_on_member_id_and_currency", using: :btree
  add_index "accounts", ["member_id"], name: "index_accounts_on_member_id", using: :btree

  create_table "api_tokens", force: true do |t|
    t.integer  "member_id",                  null: false
    t.string   "access_key",      limit: 50, null: false
    t.string   "secret_key",      limit: 50, null: false
    t.datetime "created_at"
    t.datetime "updated_at"
    t.string   "trusted_ip_list"
  end

  add_index "api_tokens", ["access_key"], name: "index_api_tokens_on_access_key", unique: true, using: :btree
  add_index "api_tokens", ["secret_key"], name: "index_api_tokens_on_secret_key", unique: true, using: :btree

  create_table "assets", force: true do |t|
    t.string  "type"
    t.integer "attachable_id"
    t.string  "attachable_type"
    t.string  "file"
  end

  create_table "audit_logs", force: true do |t|
    t.string   "type"
    t.integer  "operator_id"
    t.datetime "created_at"
    t.datetime "updated_at"
    t.integer  "auditable_id"
    t.string   "auditable_type"
    t.string   "source_state"
    t.string   "target_state"
  end

  add_index "audit_logs", ["auditable_id", "auditable_type"], name: "index_audit_logs_on_auditable_id_and_auditable_type", using: :btree
  add_index "audit_logs", ["operator_id"], name: "index_audit_logs_on_operator_id", using: :btree

  create_table "authentications", force: true do |t|
    t.string   "provider"
    t.string   "uid"
    t.string   "token"
    t.string   "secret"
    t.integer  "member_id"
    t.datetime "created_at"
    t.datetime "updated_at"
  end

  add_index "authentications", ["member_id"], name: "index_authentications_on_member_id", using: :btree
  add_index "authentications", ["provider", "uid"], name: "index_authentications_on_provider_and_uid", using: :btree

  create_table "comments", force: true do |t|
    t.text     "content"
    t.integer  "author_id"
    t.integer  "ticket_id"
    t.datetime "created_at"
    t.datetime "updated_at"
  end

  create_table "deposits", force: true do |t|
    t.integer  "account_id"
    t.integer  "member_id"
    t.integer  "currency"
    t.decimal  "amount",     precision: 32, scale: 16
    t.decimal  "fee",        precision: 32, scale: 16
    t.string   "fund_uid"
    t.string   "fund_extra"
    t.string   "txid"
    t.integer  "state"
    t.string   "aasm_state"
    t.datetime "created_at"
    t.datetime "updated_at"
    t.datetime "done_at"
    t.string   "memo"
    t.string   "type"
  end

  create_table "document_translations", force: true do |t|
    t.integer  "document_id", null: false
    t.string   "locale",      null: false
    t.datetime "created_at"
    t.datetime "updated_at"
    t.string   "title"
    t.text     "body"
    t.text     "desc"
    t.text     "keywords"
  end

  add_index "document_translations", ["document_id"], name: "index_document_translations_on_document_id", using: :btree
  add_index "document_translations", ["locale"], name: "index_document_translations_on_locale", using: :btree

  create_table "documents", force: true do |t|
    t.string   "key"
    t.string   "title"
    t.text     "body"
    t.boolean  "is_auth"
    t.datetime "created_at"
    t.datetime "updated_at"
    t.text     "desc"
    t.text     "keywords"
  end

  create_table "dogecoin_trades", id: false, force: true do |t|
    t.datetime "created_at"
    t.decimal  "volume",     precision: 32, scale: 16
    t.integer  "member_id"
  end

  create_table "fund_sources", force: true do |t|
    t.integer  "member_id"
    t.integer  "currency"
    t.string   "extra"
    t.string   "uid"
    t.boolean  "is_locked",  default: false
    t.datetime "created_at"
    t.datetime "updated_at"
    t.datetime "deleted_at"
  end

  create_table "id_documents", force: true do |t|
    t.integer  "id_document_type"
    t.string   "name"
    t.string   "id_document_number"
    t.integer  "member_id"
    t.datetime "created_at"
    t.datetime "updated_at"
    t.date     "birth_date"
    t.text     "address"
    t.string   "city"
    t.string   "country"
    t.string   "zipcode"
    t.integer  "id_bill_type"
    t.string   "aasm_state"
  end

  create_table "identities", force: true do |t|
    t.string   "email"
    t.string   "password_digest"
    t.boolean  "is_active"
    t.integer  "retry_count"
    t.boolean  "is_locked"
    t.datetime "locked_at"
    t.datetime "last_verify_at"
    t.datetime "created_at"
    t.datetime "updated_at"
  end

  create_table "members", force: true do |t|
    t.string   "sn"
    t.string   "display_name"
    t.string   "email"
    t.integer  "identity_id"
    t.datetime "created_at"
    t.datetime "updated_at"
    t.integer  "state"
    t.boolean  "activated"
    t.integer  "country_code"
    t.string   "phone_number"
    t.boolean  "phone_number_verified"
    t.boolean  "disabled",              default: false
<<<<<<< HEAD
=======
    t.boolean  "api_disabled",          default: false
>>>>>>> 9ed2ab50
  end

  create_table "orders", force: true do |t|
    t.integer  "bid"
    t.integer  "ask"
    t.integer  "currency"
    t.decimal  "price",                     precision: 32, scale: 16
    t.decimal  "volume",                    precision: 32, scale: 16
    t.decimal  "origin_volume",             precision: 32, scale: 16
    t.integer  "state"
    t.datetime "done_at"
    t.integer  "member_id"
    t.datetime "created_at"
    t.datetime "updated_at"
    t.string   "sn"
    t.string   "source",                                                            null: false
    t.string   "type",           limit: 8
    t.string   "ord_type",       limit: 10
    t.decimal  "locked",                    precision: 32, scale: 16
    t.decimal  "origin_locked",             precision: 32, scale: 16
    t.decimal  "funds_received",            precision: 32, scale: 16, default: 0.0
  end

  create_table "partial_trees", force: true do |t|
    t.integer  "proof_id",   null: false
    t.integer  "account_id", null: false
    t.text     "json",       null: false
    t.datetime "created_at"
    t.datetime "updated_at"
    t.string   "sum"
  end

  create_table "payment_addresses", force: true do |t|
    t.integer  "account_id"
    t.string   "address"
    t.datetime "created_at"
    t.datetime "updated_at"
    t.integer  "currency"
  end

  create_table "payment_transactions", force: true do |t|
    t.string   "txid"
    t.decimal  "amount",        precision: 32, scale: 16
    t.integer  "confirmations"
    t.string   "address"
    t.integer  "state"
    t.string   "aasm_state"
    t.datetime "created_at"
    t.datetime "updated_at"
    t.datetime "receive_at"
    t.datetime "dont_at"
    t.integer  "currency"
  end

  create_table "proofs", force: true do |t|
    t.string   "root"
    t.integer  "currency"
    t.boolean  "ready",                 default: false
    t.datetime "created_at"
    t.datetime "updated_at"
    t.string   "sum"
    t.text     "addresses"
    t.string   "balance",    limit: 30
  end

  create_table "read_marks", force: true do |t|
    t.integer  "readable_id"
    t.integer  "member_id",                null: false
    t.string   "readable_type", limit: 20, null: false
    t.datetime "timestamp"
  end

  add_index "read_marks", ["member_id"], name: "index_read_marks_on_member_id", using: :btree
  add_index "read_marks", ["readable_type", "readable_id"], name: "index_read_marks_on_readable_type_and_readable_id", using: :btree

  create_table "taggings", force: true do |t|
    t.integer  "tag_id"
    t.integer  "taggable_id"
    t.string   "taggable_type"
    t.integer  "tagger_id"
    t.string   "tagger_type"
    t.string   "context",       limit: 128
    t.datetime "created_at"
  end

  add_index "taggings", ["tag_id", "taggable_id", "taggable_type", "context", "tagger_id", "tagger_type"], name: "taggings_idx", unique: true, using: :btree

  create_table "tags", force: true do |t|
    t.string "name"
  end

  add_index "tags", ["name"], name: "index_tags_on_name", unique: true, using: :btree

  create_table "tickets", force: true do |t|
    t.string   "title"
    t.text     "content"
    t.string   "aasm_state"
    t.integer  "author_id"
    t.datetime "created_at"
    t.datetime "updated_at"
  end

  create_table "tokens", force: true do |t|
    t.string   "token"
    t.datetime "expire_at"
    t.integer  "member_id"
    t.boolean  "is_used"
    t.string   "type"
    t.datetime "created_at"
    t.datetime "updated_at"
  end

  add_index "tokens", ["type", "token", "expire_at", "is_used"], name: "index_tokens_on_type_and_token_and_expire_at_and_is_used", using: :btree

  create_table "trades", force: true do |t|
    t.decimal  "price",         precision: 32, scale: 16
    t.decimal  "volume",        precision: 32, scale: 16
    t.integer  "ask_id"
    t.integer  "bid_id"
    t.integer  "trend"
    t.integer  "currency"
    t.datetime "created_at"
    t.datetime "updated_at"
    t.integer  "ask_member_id"
    t.integer  "bid_member_id"
    t.decimal  "funds",         precision: 32, scale: 16
  end

  add_index "trades", ["ask_id"], name: "index_trades_on_ask_id", using: :btree
  add_index "trades", ["ask_member_id"], name: "index_trades_on_ask_member_id", using: :btree
  add_index "trades", ["bid_id"], name: "index_trades_on_bid_id", using: :btree
  add_index "trades", ["bid_member_id"], name: "index_trades_on_bid_member_id", using: :btree
  add_index "trades", ["currency"], name: "index_trades_on_currency", using: :btree

  create_table "two_factors", force: true do |t|
    t.integer  "member_id"
    t.string   "otp_secret"
    t.datetime "last_verify_at"
    t.boolean  "activated"
    t.string   "type"
  end

  create_table "versions", force: true do |t|
    t.string   "item_type",  null: false
    t.integer  "item_id",    null: false
    t.string   "event",      null: false
    t.string   "whodunnit"
    t.text     "object"
    t.datetime "created_at"
  end

  add_index "versions", ["item_type", "item_id"], name: "index_versions_on_item_type_and_item_id", using: :btree

  create_table "withdraws", force: true do |t|
    t.string   "sn"
    t.integer  "account_id"
    t.integer  "member_id"
    t.integer  "currency"
    t.decimal  "amount",     precision: 32, scale: 16
    t.decimal  "fee",        precision: 32, scale: 16
    t.string   "fund_uid"
    t.string   "fund_extra"
    t.datetime "created_at"
    t.datetime "updated_at"
    t.datetime "done_at"
    t.string   "txid"
    t.string   "aasm_state"
    t.decimal  "sum",        precision: 32, scale: 16
    t.string   "type"
  end

end<|MERGE_RESOLUTION|>--- conflicted
+++ resolved
@@ -11,11 +11,7 @@
 #
 # It's strongly recommended that you check this file into your version control system.
 
-<<<<<<< HEAD
-ActiveRecord::Schema.define(version: 20140803202610) do
-=======
 ActiveRecord::Schema.define(version: 20140804002557) do
->>>>>>> 9ed2ab50
 
   create_table "account_versions", force: true do |t|
     t.integer  "member_id"
@@ -148,12 +144,6 @@
     t.text     "keywords"
   end
 
-  create_table "dogecoin_trades", id: false, force: true do |t|
-    t.datetime "created_at"
-    t.decimal  "volume",     precision: 32, scale: 16
-    t.integer  "member_id"
-  end
-
   create_table "fund_sources", force: true do |t|
     t.integer  "member_id"
     t.integer  "currency"
@@ -206,10 +196,7 @@
     t.string   "phone_number"
     t.boolean  "phone_number_verified"
     t.boolean  "disabled",              default: false
-<<<<<<< HEAD
-=======
     t.boolean  "api_disabled",          default: false
->>>>>>> 9ed2ab50
   end
 
   create_table "orders", force: true do |t|
@@ -221,12 +208,12 @@
     t.decimal  "origin_volume",             precision: 32, scale: 16
     t.integer  "state"
     t.datetime "done_at"
+    t.string   "type",           limit: 8
     t.integer  "member_id"
     t.datetime "created_at"
     t.datetime "updated_at"
     t.string   "sn"
     t.string   "source",                                                            null: false
-    t.string   "type",           limit: 8
     t.string   "ord_type",       limit: 10
     t.decimal  "locked",                    precision: 32, scale: 16
     t.decimal  "origin_locked",             precision: 32, scale: 16
