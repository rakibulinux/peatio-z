# This file is auto-generated from the current state of the database. Instead
# of editing this file, please use the migrations feature of Active Record to
# incrementally modify your database, and then regenerate this schema definition.
#
# Note that this schema.rb definition is the authoritative source for your
# database schema. If you need to create the application database on another
# system, you should be using db:schema:load, not running all the migrations
# from scratch. The latter is a flawed and unsustainable approach (the more migrations
# you'll amass, the slower it'll run and the greater likelihood for issues).
#
# It's strongly recommended that you check this file into your version control system.

<<<<<<< HEAD
ActiveRecord::Schema.define(version: 2021_03_02_120855) do
=======
ActiveRecord::Schema.define(version: 2021_04_26_083359) do
>>>>>>> 54ae73f9

  create_table "accounts", primary_key: ["currency_id", "member_id"], options: "ENGINE=InnoDB DEFAULT CHARSET=utf8", force: :cascade do |t|
    t.bigint "member_id", null: false
    t.string "currency_id", limit: 10, null: false
    t.decimal "balance", precision: 32, scale: 16, default: "0.0", null: false
    t.decimal "locked", precision: 32, scale: 16, default: "0.0", null: false
    t.datetime "created_at", null: false
    t.datetime "updated_at", null: false
    t.index ["currency_id", "member_id"], name: "index_accounts_on_currency_id_and_member_id", unique: true
    t.index ["member_id"], name: "index_accounts_on_member_id"
  end

  create_table "adjustments", options: "ENGINE=InnoDB DEFAULT CHARSET=utf8", force: :cascade do |t|
    t.string "reason", null: false
    t.text "description", null: false
    t.bigint "creator_id", null: false
    t.bigint "validator_id"
    t.decimal "amount", precision: 32, scale: 16, null: false
    t.integer "asset_account_code", limit: 2, null: false, unsigned: true
    t.string "receiving_account_number", limit: 64, null: false
    t.string "currency_id", null: false
    t.integer "category", limit: 1, null: false
    t.integer "state", limit: 1, null: false
    t.datetime "created_at", precision: 3, null: false
    t.datetime "updated_at", precision: 3, null: false
    t.index ["currency_id", "state"], name: "index_adjustments_on_currency_id_and_state"
    t.index ["currency_id"], name: "index_adjustments_on_currency_id"
  end

  create_table "assets", options: "ENGINE=InnoDB DEFAULT CHARSET=utf8", force: :cascade do |t|
    t.integer "code", null: false
    t.string "currency_id", null: false
    t.string "reference_type"
    t.bigint "reference_id"
    t.decimal "debit", precision: 32, scale: 16, default: "0.0", null: false
    t.decimal "credit", precision: 32, scale: 16, default: "0.0", null: false
    t.datetime "created_at", null: false
    t.datetime "updated_at", null: false
    t.index ["currency_id"], name: "index_assets_on_currency_id"
    t.index ["reference_type", "reference_id"], name: "index_assets_on_reference_type_and_reference_id"
  end

  create_table "beneficiaries", options: "ENGINE=InnoDB DEFAULT CHARSET=utf8", force: :cascade do |t|
    t.bigint "member_id", null: false
    t.string "currency_id", limit: 10, null: false
    t.string "name", limit: 64, null: false
    t.string "description", default: ""
    t.string "data_encrypted", limit: 1024
    t.integer "pin", limit: 3, null: false, unsigned: true
    t.datetime "sent_at"
    t.integer "state", limit: 1, default: 0, null: false, unsigned: true
    t.datetime "created_at", null: false
    t.datetime "updated_at", null: false
    t.index ["currency_id"], name: "index_beneficiaries_on_currency_id"
    t.index ["member_id"], name: "index_beneficiaries_on_member_id"
  end

  create_table "blockchains", options: "ENGINE=InnoDB DEFAULT CHARSET=utf8", force: :cascade do |t|
    t.string "key", null: false
    t.string "name"
    t.string "client", null: false
    t.string "server"
    t.bigint "height", null: false
    t.string "explorer_address"
    t.string "explorer_transaction"
    t.integer "min_confirmations", default: 6, null: false
    t.string "status", null: false
    t.datetime "created_at", null: false
    t.datetime "updated_at", null: false
    t.index ["key"], name: "index_blockchains_on_key", unique: true
    t.index ["status"], name: "index_blockchains_on_status"
  end

  create_table "currencies", id: :string, limit: 10, options: "ENGINE=InnoDB DEFAULT CHARSET=utf8", force: :cascade do |t|
    t.string "name"
    t.text "description"
    t.string "homepage"
    t.string "blockchain_key", limit: 32
    t.string "parent_id"
    t.string "type", limit: 30, default: "coin", null: false
    t.decimal "deposit_fee", precision: 32, scale: 16, default: "0.0", null: false
    t.decimal "min_deposit_amount", precision: 32, scale: 16, default: "0.0", null: false
    t.decimal "min_collection_amount", precision: 32, scale: 16, default: "0.0", null: false
    t.decimal "withdraw_fee", precision: 32, scale: 16, default: "0.0", null: false
    t.decimal "min_withdraw_amount", precision: 32, scale: 16, default: "0.0", null: false
    t.decimal "withdraw_limit_24h", precision: 32, scale: 16, default: "0.0", null: false
    t.decimal "withdraw_limit_72h", precision: 32, scale: 16, default: "0.0", null: false
    t.integer "position", null: false
    t.json "options"
    t.boolean "visible", default: true, null: false
    t.boolean "deposit_enabled", default: true, null: false
    t.boolean "withdrawal_enabled", default: true, null: false
    t.bigint "base_factor", default: 1, null: false
    t.integer "precision", limit: 1, default: 8, null: false
    t.string "icon_url"
    t.decimal "price", precision: 32, scale: 16, default: "1.0", null: false
    t.datetime "created_at", null: false
    t.datetime "updated_at", null: false
    t.index ["parent_id"], name: "index_currencies_on_parent_id"
    t.index ["position"], name: "index_currencies_on_position"
    t.index ["visible"], name: "index_currencies_on_visible"
  end

  create_table "currencies_wallets", id: false, options: "ENGINE=InnoDB DEFAULT CHARSET=utf8", force: :cascade do |t|
    t.string "currency_id"
    t.bigint "wallet_id"
    t.index ["currency_id", "wallet_id"], name: "index_currencies_wallets_on_currency_id_and_wallet_id", unique: true
    t.index ["currency_id"], name: "index_currencies_wallets_on_currency_id"
    t.index ["wallet_id"], name: "index_currencies_wallets_on_wallet_id"
  end

  create_table "deposits", options: "ENGINE=InnoDB DEFAULT CHARSET=utf8", force: :cascade do |t|
    t.bigint "member_id", null: false
    t.string "currency_id", limit: 10, null: false
    t.decimal "amount", precision: 32, scale: 16, null: false
    t.decimal "fee", precision: 32, scale: 16, null: false
    t.string "address", limit: 95
    t.text "from_addresses"
    t.string "txid", limit: 128, collation: "utf8_bin"
    t.integer "txout"
    t.string "aasm_state", limit: 30, null: false
    t.integer "block_number"
    t.string "type", limit: 30, null: false
    t.integer "transfer_type"
    t.string "tid", limit: 64, null: false, collation: "utf8_bin"
    t.string "spread", limit: 1000
    t.json "error"
    t.datetime "created_at", precision: 3, null: false
    t.datetime "updated_at", precision: 3, null: false
    t.datetime "completed_at", precision: 3
    t.index ["aasm_state", "member_id", "currency_id"], name: "index_deposits_on_aasm_state_and_member_id_and_currency_id"
    t.index ["currency_id", "txid", "txout"], name: "index_deposits_on_currency_id_and_txid_and_txout", unique: true
    t.index ["currency_id"], name: "index_deposits_on_currency_id"
    t.index ["member_id", "txid"], name: "index_deposits_on_member_id_and_txid"
    t.index ["tid"], name: "index_deposits_on_tid"
    t.index ["type"], name: "index_deposits_on_type"
  end

  create_table "engines", options: "ENGINE=InnoDB DEFAULT CHARSET=utf8", force: :cascade do |t|
    t.string "name", null: false
    t.string "driver", null: false
    t.string "uid"
    t.string "url"
    t.string "key_encrypted"
    t.string "secret_encrypted"
    t.string "data_encrypted", limit: 1024
    t.integer "state", default: 1, null: false
  end

  create_table "expenses", options: "ENGINE=InnoDB DEFAULT CHARSET=utf8", force: :cascade do |t|
    t.integer "code", null: false
    t.string "currency_id", null: false
    t.string "reference_type"
    t.bigint "reference_id"
    t.decimal "debit", precision: 32, scale: 16, default: "0.0", null: false
    t.decimal "credit", precision: 32, scale: 16, default: "0.0", null: false
    t.datetime "created_at", null: false
    t.datetime "updated_at", null: false
    t.index ["currency_id"], name: "index_expenses_on_currency_id"
    t.index ["reference_type", "reference_id"], name: "index_expenses_on_reference_type_and_reference_id"
  end

  create_table "internal_transfers", options: "ENGINE=InnoDB DEFAULT CHARSET=utf8", force: :cascade do |t|
    t.string "currency_id", null: false
    t.decimal "amount", precision: 32, scale: 16, null: false
    t.bigint "sender_id", null: false
    t.bigint "receiver_id", null: false
    t.integer "state", default: 1, null: false
    t.datetime "created_at", null: false
    t.datetime "updated_at", null: false
  end

  create_table "jobs", options: "ENGINE=InnoDB DEFAULT CHARSET=utf8", force: :cascade do |t|
    t.string "name", null: false
    t.integer "pointer", unsigned: true
    t.integer "counter"
    t.json "data"
    t.integer "error_code", limit: 1, default: 255, null: false, unsigned: true
    t.string "error_message"
    t.datetime "started_at"
    t.datetime "finished_at"
  end

  create_table "liabilities", options: "ENGINE=InnoDB DEFAULT CHARSET=utf8", force: :cascade do |t|
    t.integer "code", null: false
    t.string "currency_id", null: false
    t.bigint "member_id"
    t.string "reference_type"
    t.bigint "reference_id"
    t.decimal "debit", precision: 32, scale: 16, default: "0.0", null: false
    t.decimal "credit", precision: 32, scale: 16, default: "0.0", null: false
    t.datetime "created_at", null: false
    t.datetime "updated_at", null: false
    t.index ["currency_id"], name: "index_liabilities_on_currency_id"
    t.index ["member_id"], name: "index_liabilities_on_member_id"
    t.index ["reference_type", "reference_id"], name: "index_liabilities_on_reference_type_and_reference_id"
  end

  create_table "markets", options: "ENGINE=InnoDB DEFAULT CHARSET=utf8", force: :cascade do |t|
    t.string "symbol", limit: 20, null: false
    t.string "type", default: "spot", null: false
    t.string "base_unit", limit: 10, null: false
    t.string "quote_unit", limit: 10, null: false
    t.bigint "engine_id", null: false
    t.integer "amount_precision", limit: 1, default: 4, null: false
    t.integer "price_precision", limit: 1, default: 4, null: false
    t.integer "total_precision", limit: 1, default: 4, null: false
    t.decimal "min_price", precision: 32, scale: 16, default: "0.0", null: false
    t.decimal "max_price", precision: 32, scale: 16, default: "0.0", null: false
    t.decimal "min_amount", precision: 32, scale: 16, default: "0.0", null: false
    t.integer "position", null: false
    t.json "data"
    t.string "state", limit: 32, default: "enabled", null: false
    t.datetime "created_at", null: false
    t.datetime "updated_at", null: false
    t.index ["base_unit", "quote_unit", "type"], name: "index_markets_on_base_unit_and_quote_unit_and_type", unique: true
    t.index ["base_unit"], name: "index_markets_on_base_unit"
    t.index ["engine_id"], name: "index_markets_on_engine_id"
    t.index ["position"], name: "index_markets_on_position"
    t.index ["quote_unit"], name: "index_markets_on_quote_unit"
    t.index ["symbol", "type"], name: "index_markets_on_symbol_and_type", unique: true
  end

  create_table "members", options: "ENGINE=InnoDB DEFAULT CHARSET=utf8", force: :cascade do |t|
    t.string "uid", limit: 32, null: false
    t.string "email", null: false
    t.integer "level", null: false
    t.string "role", limit: 16, null: false
    t.string "group", limit: 32, default: "vip-0", null: false
    t.string "state", limit: 16, null: false
    t.datetime "created_at", null: false
    t.datetime "updated_at", null: false
    t.string "username"
    t.index ["email"], name: "index_members_on_email", unique: true
    t.index ["uid"], name: "index_members_on_uid", unique: true
    t.index ["username"], name: "index_members_on_username", unique: true
  end

  create_table "operations_accounts", options: "ENGINE=InnoDB DEFAULT CHARSET=utf8", force: :cascade do |t|
    t.integer "code", limit: 3, null: false
    t.string "type", limit: 10, null: false
    t.string "kind", limit: 30, null: false
    t.string "currency_type", limit: 10, null: false
    t.string "description", limit: 100
    t.string "scope", limit: 10, null: false
    t.datetime "created_at", null: false
    t.datetime "updated_at", null: false
    t.index ["code"], name: "index_operations_accounts_on_code", unique: true
    t.index ["currency_type"], name: "index_operations_accounts_on_currency_type"
    t.index ["scope"], name: "index_operations_accounts_on_scope"
    t.index ["type", "kind", "currency_type"], name: "index_operations_accounts_on_type_and_kind_and_currency_type", unique: true
    t.index ["type"], name: "index_operations_accounts_on_type"
  end

  create_table "orders", options: "ENGINE=InnoDB DEFAULT CHARSET=utf8", force: :cascade do |t|
    t.binary "uuid", limit: 16, null: false
    t.string "remote_id"
    t.string "bid", limit: 10, null: false
    t.string "ask", limit: 10, null: false
    t.string "market_id", limit: 20, null: false
    t.string "market_type", default: "spot", null: false
    t.decimal "price", precision: 32, scale: 16
    t.decimal "stop_price", precision: 32, scale: 16
    t.decimal "volume", precision: 32, scale: 16, null: false
    t.decimal "origin_volume", precision: 32, scale: 16, null: false
    t.decimal "maker_fee", precision: 17, scale: 16, default: "0.0", null: false
    t.decimal "taker_fee", precision: 17, scale: 16, default: "0.0", null: false
    t.integer "state", null: false
    t.string "type", limit: 8, null: false
    t.bigint "member_id", null: false
    t.string "ord_type", limit: 30, null: false
    t.decimal "locked", precision: 32, scale: 16, default: "0.0", null: false
    t.decimal "origin_locked", precision: 32, scale: 16, default: "0.0", null: false
    t.decimal "funds_received", precision: 32, scale: 16, default: "0.0"
    t.integer "trades_count", default: 0, null: false
    t.datetime "created_at", null: false
    t.datetime "updated_at", null: false
    t.index ["member_id"], name: "index_orders_on_member_id"
    t.index ["state"], name: "index_orders_on_state"
    t.index ["type", "market_id", "market_type"], name: "index_orders_on_type_and_market_id_and_market_type"
    t.index ["type", "member_id"], name: "index_orders_on_type_and_member_id"
    t.index ["type", "state", "market_id", "market_type"], name: "index_orders_on_type_and_state_and_market_id_and_market_type"
    t.index ["type", "state", "member_id"], name: "index_orders_on_type_and_state_and_member_id"
    t.index ["updated_at"], name: "index_orders_on_updated_at"
    t.index ["uuid"], name: "index_orders_on_uuid", unique: true
  end

  create_table "payment_addresses", options: "ENGINE=InnoDB DEFAULT CHARSET=utf8", force: :cascade do |t|
    t.bigint "member_id"
    t.bigint "wallet_id"
    t.string "address", limit: 95
    t.boolean "remote", default: false, null: false
    t.string "secret_encrypted"
    t.string "details_encrypted", limit: 1024
    t.datetime "created_at", null: false
    t.datetime "updated_at", null: false
    t.index ["member_id"], name: "index_payment_addresses_on_member_id"
    t.index ["wallet_id"], name: "index_payment_addresses_on_wallet_id"
  end

  create_table "refunds", options: "ENGINE=InnoDB DEFAULT CHARSET=utf8", force: :cascade do |t|
    t.bigint "deposit_id", null: false
    t.string "state", limit: 30, null: false
    t.string "address", null: false
    t.datetime "created_at", null: false
    t.datetime "updated_at", null: false
    t.index ["deposit_id"], name: "index_refunds_on_deposit_id"
    t.index ["state"], name: "index_refunds_on_state"
  end

  create_table "revenues", options: "ENGINE=InnoDB DEFAULT CHARSET=utf8", force: :cascade do |t|
    t.integer "code", null: false
    t.string "currency_id", null: false
    t.bigint "member_id"
    t.string "reference_type"
    t.bigint "reference_id"
    t.decimal "debit", precision: 32, scale: 16, default: "0.0", null: false
    t.decimal "credit", precision: 32, scale: 16, default: "0.0", null: false
    t.datetime "created_at", null: false
    t.datetime "updated_at", null: false
    t.index ["currency_id"], name: "index_revenues_on_currency_id"
    t.index ["reference_type", "reference_id"], name: "index_revenues_on_reference_type_and_reference_id"
  end

  create_table "stats_member_pnl", options: "ENGINE=InnoDB DEFAULT CHARSET=utf8", force: :cascade do |t|
    t.bigint "member_id", null: false
    t.string "pnl_currency_id", limit: 10, null: false
    t.string "currency_id", limit: 10, null: false
    t.decimal "total_credit", precision: 48, scale: 16, default: "0.0"
    t.decimal "total_credit_fees", precision: 48, scale: 16, default: "0.0"
    t.decimal "total_debit_fees", precision: 48, scale: 16, default: "0.0"
    t.decimal "total_debit", precision: 48, scale: 16, default: "0.0"
    t.decimal "total_credit_value", precision: 48, scale: 16, default: "0.0"
    t.decimal "total_debit_value", precision: 48, scale: 16, default: "0.0"
    t.decimal "total_balance_value", precision: 48, scale: 16, default: "0.0"
    t.decimal "average_balance_price", precision: 48, scale: 16, default: "0.0"
    t.datetime "created_at", default: -> { "CURRENT_TIMESTAMP" }, null: false
    t.datetime "updated_at", default: -> { "CURRENT_TIMESTAMP" }, null: false
    t.index ["pnl_currency_id", "currency_id", "member_id"], name: "index_currency_ids_and_member_id", unique: true
  end

  create_table "stats_member_pnl_idx", options: "ENGINE=InnoDB DEFAULT CHARSET=utf8", force: :cascade do |t|
    t.string "pnl_currency_id", limit: 10, null: false
    t.string "currency_id", limit: 10, null: false
    t.string "reference_type", null: false
    t.bigint "last_id"
    t.datetime "created_at", default: -> { "CURRENT_TIMESTAMP" }, null: false
    t.datetime "updated_at", default: -> { "CURRENT_TIMESTAMP" }, null: false
    t.index ["pnl_currency_id", "currency_id", "last_id"], name: "index_currency_ids_and_last_id"
    t.index ["pnl_currency_id", "currency_id", "reference_type"], name: "index_currency_ids_and_type", unique: true
  end

  create_table "trades", options: "ENGINE=InnoDB DEFAULT CHARSET=utf8", force: :cascade do |t|
    t.decimal "price", precision: 32, scale: 16, null: false
    t.decimal "amount", precision: 32, scale: 16, null: false
    t.decimal "total", precision: 32, scale: 16, default: "0.0", null: false
    t.bigint "maker_order_id", null: false
    t.bigint "taker_order_id", null: false
    t.string "market_id", limit: 20, null: false
    t.string "market_type", default: "spot", null: false
    t.bigint "maker_id", null: false
    t.bigint "taker_id", null: false
    t.string "taker_type", limit: 20, default: "", null: false
    t.datetime "created_at", precision: 3, null: false
    t.datetime "updated_at", precision: 3, null: false
    t.index ["created_at"], name: "index_trades_on_created_at"
    t.index ["maker_id", "market_type", "created_at"], name: "index_trades_on_maker_id_and_market_type_and_created_at"
    t.index ["maker_id", "market_type"], name: "index_trades_on_maker_id_and_market_type"
    t.index ["maker_id"], name: "index_trades_on_maker_id"
    t.index ["maker_order_id"], name: "index_trades_on_maker_order_id"
    t.index ["taker_id", "market_type"], name: "index_trades_on_taker_id_and_market_type"
    t.index ["taker_order_id"], name: "index_trades_on_taker_order_id"
    t.index ["taker_type"], name: "index_trades_on_taker_type"
  end

  create_table "trading_fees", options: "ENGINE=InnoDB DEFAULT CHARSET=utf8", force: :cascade do |t|
    t.string "market_id", limit: 20, default: "any", null: false
    t.string "market_type", default: "spot", null: false
    t.string "group", limit: 32, default: "any", null: false
    t.decimal "maker", precision: 7, scale: 6, default: "0.0", null: false
    t.decimal "taker", precision: 7, scale: 6, default: "0.0", null: false
    t.datetime "created_at", null: false
    t.datetime "updated_at", null: false
    t.index ["group"], name: "index_trading_fees_on_group"
    t.index ["market_id", "market_type", "group"], name: "index_trading_fees_on_market_id_and_market_type_and_group", unique: true
    t.index ["market_id", "market_type"], name: "index_trading_fees_on_market_id_and_market_type"
  end

  create_table "transactions", options: "ENGINE=InnoDB DEFAULT CHARSET=utf8", force: :cascade do |t|
    t.string "currency_id", null: false
    t.string "reference_type"
    t.bigint "reference_id"
    t.string "txid"
    t.string "from_address"
    t.string "to_address"
    t.decimal "amount", precision: 32, scale: 16, default: "0.0", null: false
    t.integer "block_number"
    t.integer "txout"
    t.string "status"
    t.json "options"
    t.datetime "created_at", null: false
    t.datetime "updated_at", null: false
    t.index ["currency_id", "txid"], name: "index_transactions_on_currency_id_and_txid", unique: true
    t.index ["currency_id"], name: "index_transactions_on_currency_id"
    t.index ["reference_type", "reference_id"], name: "index_transactions_on_reference_type_and_reference_id"
    t.index ["txid"], name: "index_transactions_on_txid"
  end

  create_table "transfers", options: "ENGINE=InnoDB DEFAULT CHARSET=utf8", force: :cascade do |t|
    t.string "key", limit: 30, null: false
    t.integer "category", limit: 1, null: false
    t.string "description", default: ""
    t.datetime "created_at", precision: 3, null: false
    t.datetime "updated_at", precision: 3, null: false
    t.index ["key"], name: "index_transfers_on_key", unique: true
  end

  create_table "triggers", options: "ENGINE=InnoDB DEFAULT CHARSET=utf8", force: :cascade do |t|
    t.bigint "order_id", null: false
    t.integer "order_type", limit: 1, null: false, unsigned: true
    t.binary "value", limit: 128, null: false
    t.integer "state", limit: 1, default: 0, null: false, unsigned: true
    t.datetime "created_at", null: false
    t.datetime "updated_at", null: false
    t.index ["order_id"], name: "index_triggers_on_order_id"
    t.index ["order_type"], name: "index_triggers_on_order_type"
    t.index ["state"], name: "index_triggers_on_state"
  end

  create_table "wallets", options: "ENGINE=InnoDB DEFAULT CHARSET=utf8", force: :cascade do |t|
    t.string "blockchain_key", limit: 32
    t.string "name", limit: 64
    t.string "address", null: false
    t.integer "kind", null: false
    t.string "gateway", limit: 20, default: "", null: false
    t.string "settings_encrypted", limit: 1024
    t.json "balance"
    t.decimal "max_balance", precision: 32, scale: 16, default: "0.0", null: false
    t.string "status", limit: 32
    t.datetime "created_at", null: false
    t.datetime "updated_at", null: false
    t.index ["kind", "status"], name: "index_wallets_on_kind_and_currency_id_and_status"
    t.index ["kind"], name: "index_wallets_on_kind"
    t.index ["status"], name: "index_wallets_on_status"
  end

  create_table "whitelisted_smart_contracts", options: "ENGINE=InnoDB DEFAULT CHARSET=utf8", force: :cascade do |t|
    t.string "description"
    t.string "address", null: false
    t.string "state", limit: 30, null: false
    t.string "blockchain_key", limit: 32, null: false
    t.datetime "created_at", null: false
    t.datetime "updated_at", null: false
    t.index ["address", "blockchain_key"], name: "index_whitelisted_smart_contracts_on_address_and_blockchain_key", unique: true
  end

  create_table "withdraw_limits", options: "ENGINE=InnoDB DEFAULT CHARSET=utf8", force: :cascade do |t|
    t.string "group", limit: 32, default: "any", null: false
    t.string "kyc_level", limit: 32, default: "any", null: false
    t.decimal "limit_24_hour", precision: 32, scale: 16, default: "0.0", null: false
    t.decimal "limit_1_month", precision: 32, scale: 16, default: "0.0", null: false
    t.datetime "created_at", null: false
    t.datetime "updated_at", null: false
    t.index ["group", "kyc_level"], name: "index_withdraw_limits_on_group_and_kyc_level", unique: true
    t.index ["group"], name: "index_withdraw_limits_on_group"
    t.index ["kyc_level"], name: "index_withdraw_limits_on_kyc_level"
  end

  create_table "withdraws", options: "ENGINE=InnoDB DEFAULT CHARSET=utf8", force: :cascade do |t|
    t.bigint "member_id", null: false
    t.bigint "beneficiary_id"
    t.string "currency_id", limit: 10, null: false
    t.decimal "amount", precision: 32, scale: 16, null: false
    t.decimal "fee", precision: 32, scale: 16, null: false
    t.string "txid", limit: 128, collation: "utf8_bin"
    t.string "aasm_state", limit: 30, null: false
    t.integer "block_number"
    t.decimal "sum", precision: 32, scale: 16, null: false
    t.string "type", limit: 30, null: false
    t.integer "transfer_type"
    t.string "tid", limit: 64, null: false, collation: "utf8_bin"
    t.string "rid", limit: 256, null: false
    t.string "note", limit: 256
    t.json "metadata"
    t.json "error"
    t.datetime "created_at", precision: 3, null: false
    t.datetime "updated_at", precision: 3, null: false
    t.datetime "completed_at", precision: 3
    t.index ["aasm_state"], name: "index_withdraws_on_aasm_state"
    t.index ["currency_id", "txid"], name: "index_withdraws_on_currency_id_and_txid", unique: true
    t.index ["currency_id"], name: "index_withdraws_on_currency_id"
    t.index ["member_id"], name: "index_withdraws_on_member_id"
    t.index ["tid"], name: "index_withdraws_on_tid"
    t.index ["type"], name: "index_withdraws_on_type"
  end

end<|MERGE_RESOLUTION|>--- conflicted
+++ resolved
@@ -10,11 +10,7 @@
 #
 # It's strongly recommended that you check this file into your version control system.
 
-<<<<<<< HEAD
-ActiveRecord::Schema.define(version: 2021_03_02_120855) do
-=======
 ActiveRecord::Schema.define(version: 2021_04_26_083359) do
->>>>>>> 54ae73f9
 
   create_table "accounts", primary_key: ["currency_id", "member_id"], options: "ENGINE=InnoDB DEFAULT CHARSET=utf8", force: :cascade do |t|
     t.bigint "member_id", null: false
