# encoding: UTF-8
# This file is auto-generated from the current state of the database. Instead
# of editing this file, please use the migrations feature of Active Record to
# incrementally modify your database, and then regenerate this schema definition.
#
# Note that this schema.rb definition is the authoritative source for your
# database schema. If you need to create the application database on another
# system, you should be using db:schema:load, not running all the migrations
# from scratch. The latter is a flawed and unsustainable approach (the more migrations
# you'll amass, the slower it'll run and the greater likelihood for issues).
#
# It's strongly recommended that you check this file into your version control system.

<<<<<<< HEAD
ActiveRecord::Schema.define(version: 20140707115022) do
=======
ActiveRecord::Schema.define(version: 20140703070953) do
>>>>>>> 9b0074ff

  create_table "account_versions", force: true do |t|
    t.integer  "member_id"
    t.integer  "account_id"
    t.integer  "reason"
    t.decimal  "balance",         precision: 32, scale: 16
    t.decimal  "locked",          precision: 32, scale: 16
    t.decimal  "fee",             precision: 32, scale: 16
    t.decimal  "amount",          precision: 32, scale: 16
    t.integer  "modifiable_id"
    t.string   "modifiable_type"
    t.datetime "created_at"
    t.datetime "updated_at"
    t.integer  "currency"
    t.integer  "fun"
  end

  add_index "account_versions", ["account_id", "reason"], name: "index_account_versions_on_account_id_and_reason", using: :btree
  add_index "account_versions", ["member_id", "reason"], name: "index_account_versions_on_member_id_and_reason", using: :btree
  add_index "account_versions", ["modifiable_id", "modifiable_type"], name: "index_account_versions_on_modifiable_id_and_modifiable_type", using: :btree

  create_table "accounts", force: true do |t|
    t.integer  "member_id"
    t.integer  "currency"
    t.decimal  "balance",    precision: 32, scale: 16
    t.decimal  "locked",     precision: 32, scale: 16
    t.datetime "created_at"
    t.datetime "updated_at"
    t.decimal  "in",         precision: 32, scale: 16
    t.decimal  "out",        precision: 32, scale: 16
  end

  add_index "accounts", ["member_id", "currency"], name: "index_accounts_on_member_id_and_currency", using: :btree
  add_index "accounts", ["member_id"], name: "index_accounts_on_member_id", using: :btree

  create_table "api_tokens", force: true do |t|
    t.integer  "member_id",             null: false
    t.string   "access_key", limit: 50, null: false
    t.string   "secret_key", limit: 50, null: false
    t.datetime "created_at"
    t.datetime "updated_at"
  end

  add_index "api_tokens", ["access_key"], name: "index_api_tokens_on_access_key", unique: true, using: :btree
  add_index "api_tokens", ["secret_key"], name: "index_api_tokens_on_secret_key", unique: true, using: :btree

  create_table "audit_logs", force: true do |t|
    t.string   "type"
    t.integer  "operator_id"
    t.datetime "created_at"
    t.datetime "updated_at"
    t.integer  "auditable_id"
    t.string   "auditable_type"
    t.string   "source_state"
    t.string   "target_state"
  end

  add_index "audit_logs", ["auditable_id", "auditable_type"], name: "index_audit_logs_on_auditable_id_and_auditable_type", using: :btree
  add_index "audit_logs", ["operator_id"], name: "index_audit_logs_on_operator_id", using: :btree

  create_table "authentications", force: true do |t|
    t.string   "provider"
    t.string   "uid"
    t.string   "token"
    t.string   "secret"
    t.integer  "member_id"
    t.datetime "created_at"
    t.datetime "updated_at"
  end

  add_index "authentications", ["member_id"], name: "index_authentications_on_member_id", using: :btree
  add_index "authentications", ["provider", "uid"], name: "index_authentications_on_provider_and_uid", using: :btree

  create_table "deposits", force: true do |t|
    t.integer  "account_id"
    t.integer  "member_id"
    t.integer  "currency"
    t.decimal  "amount",     precision: 32, scale: 16
    t.decimal  "fee",        precision: 32, scale: 16
    t.string   "fund_uid"
    t.string   "fund_extra"
    t.string   "txid"
    t.integer  "state"
    t.string   "aasm_state"
    t.datetime "created_at"
    t.datetime "updated_at"
    t.datetime "done_at"
    t.string   "memo"
    t.string   "type"
  end

  create_table "document_translations", force: true do |t|
    t.integer  "document_id", null: false
    t.string   "locale",      null: false
    t.datetime "created_at"
    t.datetime "updated_at"
    t.string   "title"
    t.text     "body"
    t.text     "desc"
    t.text     "keywords"
  end

  add_index "document_translations", ["document_id"], name: "index_document_translations_on_document_id", using: :btree
  add_index "document_translations", ["locale"], name: "index_document_translations_on_locale", using: :btree

  create_table "documents", force: true do |t|
    t.string   "key"
    t.string   "title"
    t.text     "body"
    t.boolean  "is_auth"
    t.datetime "created_at"
    t.datetime "updated_at"
    t.text     "desc"
    t.text     "keywords"
  end

  create_table "fund_sources", force: true do |t|
    t.integer  "member_id"
    t.integer  "currency"
    t.string   "extra"
    t.string   "uid"
    t.integer  "channel_id"
    t.boolean  "is_locked",  default: false
    t.datetime "created_at"
    t.datetime "updated_at"
    t.datetime "deleted_at"
  end

  create_table "id_documents", force: true do |t|
    t.integer  "category"
    t.string   "name"
    t.string   "sn"
    t.integer  "member_id"
    t.datetime "created_at"
    t.datetime "updated_at"
    t.boolean  "verified"
  end

  create_table "identities", force: true do |t|
    t.string   "email"
    t.string   "password_digest"
    t.boolean  "is_active"
    t.integer  "retry_count"
    t.boolean  "is_locked"
    t.datetime "locked_at"
    t.datetime "last_verify_at"
    t.datetime "created_at"
    t.datetime "updated_at"
  end

  create_table "members", force: true do |t|
    t.string   "sn"
    t.string   "name"
    t.string   "display_name"
    t.string   "email"
    t.integer  "identity_id"
    t.datetime "created_at"
    t.datetime "updated_at"
    t.integer  "state"
    t.boolean  "activated"
    t.integer  "country_code"
    t.string   "phone_number"
    t.boolean  "phone_number_verified"
  end

  create_table "orders", force: true do |t|
    t.integer  "bid"
    t.integer  "ask"
    t.integer  "currency"
    t.decimal  "price",                     precision: 32, scale: 16
    t.decimal  "volume",                    precision: 32, scale: 16
    t.decimal  "origin_volume",             precision: 32, scale: 16
    t.integer  "state"
    t.datetime "done_at"
    t.string   "type",          limit: 8
    t.integer  "member_id"
    t.datetime "created_at"
    t.datetime "updated_at"
    t.string   "sn"
<<<<<<< HEAD
    t.string   "source",                                             null: false
    t.string   "ord_type",      limit: 10
    t.decimal  "locked",                   precision: 32, scale: 16
    t.decimal  "origin_locked",            precision: 32, scale: 16
=======
    t.string   "source",                                                            null: false
    t.string   "type",           limit: 8
    t.string   "ord_type",       limit: 10
    t.decimal  "locked",                    precision: 32, scale: 16
    t.decimal  "origin_locked",             precision: 32, scale: 16
    t.decimal  "funds_received",            precision: 32, scale: 16, default: 0.0
>>>>>>> 9b0074ff
  end

  create_table "partial_trees", force: true do |t|
    t.integer  "proof_id",   null: false
    t.integer  "account_id", null: false
    t.text     "json",       null: false
    t.datetime "created_at"
    t.datetime "updated_at"
    t.string   "sum"
  end

  create_table "payment_addresses", force: true do |t|
    t.integer  "account_id"
    t.string   "address"
    t.datetime "created_at"
    t.datetime "updated_at"
    t.integer  "currency"
  end

  create_table "payment_transactions", force: true do |t|
    t.string   "txid"
    t.decimal  "amount",        precision: 32, scale: 16
    t.integer  "confirmations"
    t.string   "address"
    t.integer  "state"
    t.string   "aasm_state"
    t.datetime "created_at"
    t.datetime "updated_at"
    t.datetime "receive_at"
    t.datetime "dont_at"
    t.integer  "currency"
  end

  create_table "proofs", force: true do |t|
    t.string   "root"
    t.integer  "currency"
    t.boolean  "ready",                 default: false
    t.datetime "created_at"
    t.datetime "updated_at"
    t.string   "sum"
    t.text     "addresses"
    t.string   "balance",    limit: 30
  end

  create_table "taggings", force: true do |t|
    t.integer  "tag_id"
    t.integer  "taggable_id"
    t.string   "taggable_type"
    t.integer  "tagger_id"
    t.string   "tagger_type"
    t.string   "context",       limit: 128
    t.datetime "created_at"
  end

  add_index "taggings", ["tag_id", "taggable_id", "taggable_type", "context", "tagger_id", "tagger_type"], name: "taggings_idx", unique: true, using: :btree

  create_table "tags", force: true do |t|
    t.string "name"
  end

  add_index "tags", ["name"], name: "index_tags_on_name", unique: true, using: :btree

  create_table "tokens", force: true do |t|
    t.string   "token"
    t.datetime "expire_at"
    t.integer  "member_id"
    t.boolean  "is_used"
    t.string   "type"
    t.datetime "created_at"
    t.datetime "updated_at"
  end

  add_index "tokens", ["type", "token", "expire_at", "is_used"], name: "index_tokens_on_type_and_token_and_expire_at_and_is_used", using: :btree

  create_table "trades", force: true do |t|
    t.decimal  "price",         precision: 32, scale: 16
    t.decimal  "volume",        precision: 32, scale: 16
    t.integer  "ask_id"
    t.integer  "bid_id"
    t.integer  "trend"
    t.integer  "currency"
    t.datetime "created_at"
    t.datetime "updated_at"
    t.integer  "ask_member_id"
    t.integer  "bid_member_id"
    t.decimal  "funds",         precision: 32, scale: 16
  end

  add_index "trades", ["ask_id"], name: "index_trades_on_ask_id", using: :btree
  add_index "trades", ["ask_member_id"], name: "index_trades_on_ask_member_id", using: :btree
  add_index "trades", ["bid_id"], name: "index_trades_on_bid_id", using: :btree
  add_index "trades", ["bid_member_id"], name: "index_trades_on_bid_member_id", using: :btree
  add_index "trades", ["currency"], name: "index_trades_on_currency", using: :btree

  create_table "two_factors", force: true do |t|
    t.integer  "member_id"
    t.string   "otp_secret"
    t.datetime "last_verify_at"
    t.boolean  "activated"
    t.string   "type"
  end

  create_table "versions", force: true do |t|
    t.string   "item_type",  null: false
    t.integer  "item_id",    null: false
    t.string   "event",      null: false
    t.string   "whodunnit"
    t.text     "object"
    t.datetime "created_at"
  end

  add_index "versions", ["item_type", "item_id"], name: "index_versions_on_item_type_and_item_id", using: :btree

  create_table "withdraws", force: true do |t|
    t.string   "sn"
    t.integer  "account_id"
    t.integer  "member_id"
    t.integer  "currency"
    t.decimal  "amount",     precision: 32, scale: 16
    t.decimal  "fee",        precision: 32, scale: 16
    t.string   "fund_uid"
    t.string   "fund_extra"
    t.datetime "created_at"
    t.datetime "updated_at"
    t.datetime "done_at"
    t.string   "txid"
    t.string   "aasm_state"
    t.decimal  "sum",        precision: 32, scale: 16
    t.string   "type"
  end

end<|MERGE_RESOLUTION|>--- conflicted
+++ resolved
@@ -11,11 +11,7 @@
 #
 # It's strongly recommended that you check this file into your version control system.
 
-<<<<<<< HEAD
 ActiveRecord::Schema.define(version: 20140707115022) do
-=======
-ActiveRecord::Schema.define(version: 20140703070953) do
->>>>>>> 9b0074ff
 
   create_table "account_versions", force: true do |t|
     t.integer  "member_id"
@@ -190,24 +186,16 @@
     t.decimal  "origin_volume",             precision: 32, scale: 16
     t.integer  "state"
     t.datetime "done_at"
-    t.string   "type",          limit: 8
+    t.string   "type",           limit: 8
     t.integer  "member_id"
     t.datetime "created_at"
     t.datetime "updated_at"
     t.string   "sn"
-<<<<<<< HEAD
-    t.string   "source",                                             null: false
-    t.string   "ord_type",      limit: 10
-    t.decimal  "locked",                   precision: 32, scale: 16
-    t.decimal  "origin_locked",            precision: 32, scale: 16
-=======
     t.string   "source",                                                            null: false
-    t.string   "type",           limit: 8
     t.string   "ord_type",       limit: 10
     t.decimal  "locked",                    precision: 32, scale: 16
     t.decimal  "origin_locked",             precision: 32, scale: 16
     t.decimal  "funds_received",            precision: 32, scale: 16, default: 0.0
->>>>>>> 9b0074ff
   end
 
   create_table "partial_trees", force: true do |t|
