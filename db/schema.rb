# encoding: UTF-8
# This file is auto-generated from the current state of the database. Instead
# of editing this file, please use the migrations feature of Active Record to
# incrementally modify your database, and then regenerate this schema definition.
#
# Note that this schema.rb definition is the authoritative source for your
# database schema. If you need to create the application database on another
# system, you should be using db:schema:load, not running all the migrations
# from scratch. The latter is a flawed and unsustainable approach (the more migrations
# you'll amass, the slower it'll run and the greater likelihood for issues).
#
# It's strongly recommended that you check this file into your version control system.

<<<<<<< HEAD
ActiveRecord::Schema.define(version: 20140319022302) do
=======
ActiveRecord::Schema.define(version: 20140320142701) do
>>>>>>> 2005a590

  create_table "account_versions", force: true do |t|
    t.integer  "member_id"
    t.integer  "account_id"
    t.integer  "reason"
    t.decimal  "balance",         precision: 32, scale: 16
    t.decimal  "locked",          precision: 32, scale: 16
    t.decimal  "fee",             precision: 32, scale: 16
    t.decimal  "amount",          precision: 32, scale: 16
    t.integer  "modifiable_id"
    t.string   "modifiable_type"
    t.datetime "created_at"
    t.datetime "updated_at"
    t.integer  "currency"
    t.integer  "fun"
  end

  create_table "accounts", force: true do |t|
    t.integer  "member_id"
    t.integer  "currency"
    t.decimal  "balance",      precision: 32, scale: 16
    t.decimal  "locked",       precision: 32, scale: 16
    t.datetime "created_at"
    t.datetime "updated_at"
    t.decimal  "in",           precision: 32, scale: 16
    t.decimal  "out",          precision: 32, scale: 16
    t.text     "partial_tree"
  end

  create_table "authentications", force: true do |t|
    t.string   "provider"
    t.string   "uid"
    t.string   "token"
    t.string   "secret"
    t.integer  "member_id"
    t.datetime "created_at"
    t.datetime "updated_at"
  end

  add_index "authentications", ["member_id"], name: "index_authentications_on_member_id", using: :btree
  add_index "authentications", ["provider", "uid"], name: "index_authentications_on_provider_and_uid", using: :btree

  create_table "deposits", force: true do |t|
    t.integer  "account_id"
    t.integer  "member_id"
    t.integer  "currency"
    t.decimal  "amount",        precision: 32, scale: 16
    t.string   "address"
    t.string   "address_label"
    t.integer  "address_type"
    t.string   "tx_id"
    t.integer  "state"
    t.datetime "created_at"
    t.datetime "updated_at"
    t.datetime "done_at"
  end

  create_table "document_translations", force: true do |t|
    t.integer  "document_id", null: false
    t.string   "locale",      null: false
    t.datetime "created_at"
    t.datetime "updated_at"
    t.string   "title"
    t.text     "body"
  end

  add_index "document_translations", ["document_id"], name: "index_document_translations_on_document_id", using: :btree
  add_index "document_translations", ["locale"], name: "index_document_translations_on_locale", using: :btree

  create_table "documents", force: true do |t|
    t.string   "key"
    t.string   "title"
    t.text     "body"
    t.boolean  "is_auth"
    t.datetime "created_at"
    t.datetime "updated_at"
  end

  create_table "id_documents", force: true do |t|
    t.integer  "category"
    t.string   "name"
    t.string   "sn"
    t.integer  "member_id"
    t.datetime "created_at"
    t.datetime "updated_at"
    t.boolean  "verified"
  end

  create_table "identities", force: true do |t|
    t.string   "email"
    t.string   "password_digest"
    t.boolean  "is_active"
    t.integer  "retry_count"
    t.boolean  "is_locked"
    t.datetime "locked_at"
    t.datetime "last_verify_at"
    t.datetime "created_at"
    t.datetime "updated_at"
  end

  create_table "invitations", force: true do |t|
    t.boolean  "is_used"
    t.string   "token"
    t.string   "email"
    t.datetime "created_at"
    t.datetime "updated_at"
  end

  create_table "members", force: true do |t|
    t.string   "sn"
    t.string   "name"
    t.string   "email"
    t.integer  "identity_id"
    t.datetime "created_at"
    t.datetime "updated_at"
    t.integer  "state"
    t.boolean  "activated"
  end

  add_index "members", ["sn"], name: "index_members_on_sn", using: :btree

  create_table "members_trades", force: true do |t|
    t.integer  "member_id"
    t.integer  "trade_id"
    t.datetime "created_at"
    t.datetime "updated_at"
  end

  create_table "orders", force: true do |t|
    t.integer  "bid"
    t.integer  "ask"
    t.integer  "currency"
    t.decimal  "price",                   precision: 32, scale: 16
    t.decimal  "volume",                  precision: 32, scale: 16
    t.decimal  "origin_volume",           precision: 32, scale: 16
    t.integer  "state"
    t.datetime "done_at"
    t.string   "type",          limit: 8
    t.integer  "member_id"
    t.datetime "created_at"
    t.datetime "updated_at"
    t.string   "sn"
  end

  create_table "payment_addresses", force: true do |t|
    t.integer  "account_id"
    t.string   "address"
    t.datetime "created_at"
    t.datetime "updated_at"
    t.integer  "currency"
  end

  create_table "payment_transactions", force: true do |t|
    t.string   "txid"
    t.decimal  "amount",        precision: 32, scale: 16
    t.integer  "confirmations"
    t.string   "address"
    t.integer  "state"
    t.datetime "created_at"
    t.datetime "updated_at"
    t.datetime "receive_at"
    t.datetime "dont_at"
    t.integer  "currency"
  end

  create_table "peatio_online_deposit_orders", force: true do |t|
    t.string   "sn"
    t.decimal  "amount",     precision: 32, scale: 16
    t.decimal  "fee",        precision: 32, scale: 16
    t.integer  "member_id"
    t.string   "channel"
    t.integer  "state"
    t.string   "type"
    t.text     "details"
    t.datetime "created_at"
    t.datetime "updated_at"
    t.datetime "done_at"
  end

<<<<<<< HEAD
  create_table "proofs", force: true do |t|
    t.string   "root"
    t.integer  "currency"
    t.boolean  "ready",      default: false
    t.datetime "created_at"
    t.datetime "updated_at"
  end

=======
>>>>>>> 2005a590
  create_table "taggings", force: true do |t|
    t.integer  "tag_id"
    t.integer  "taggable_id"
    t.string   "taggable_type"
    t.integer  "tagger_id"
    t.string   "tagger_type"
    t.string   "context",       limit: 128
    t.datetime "created_at"
  end

  add_index "taggings", ["tag_id", "taggable_id", "taggable_type", "context", "tagger_id", "tagger_type"], name: "taggings_idx", unique: true, using: :btree

  create_table "tags", force: true do |t|
    t.string "name"
  end

  add_index "tags", ["name"], name: "index_tags_on_name", unique: true, using: :btree

  create_table "tokens", force: true do |t|
    t.string   "token"
    t.datetime "expire_at"
    t.integer  "member_id"
    t.boolean  "is_used"
    t.string   "type"
    t.datetime "created_at"
    t.datetime "updated_at"
  end

  add_index "tokens", ["type", "token", "expire_at", "is_used"], name: "index_tokens_on_type_and_token_and_expire_at_and_is_used", using: :btree

  create_table "trades", force: true do |t|
    t.decimal  "price",         precision: 32, scale: 16
    t.decimal  "volume",        precision: 32, scale: 16
    t.integer  "ask_id"
    t.integer  "bid_id"
    t.integer  "trend"
    t.integer  "currency"
    t.datetime "created_at"
    t.datetime "updated_at"
    t.string   "ask_member_sn"
    t.string   "bid_member_sn"
  end

  create_table "two_factors", force: true do |t|
    t.integer  "member_id"
    t.string   "otp_secret"
    t.datetime "last_verify_at"
    t.boolean  "activated"
  end

  create_table "versions", force: true do |t|
    t.string   "item_type",  null: false
    t.integer  "item_id",    null: false
    t.string   "event",      null: false
    t.string   "whodunnit"
    t.text     "object"
    t.datetime "created_at"
  end

  add_index "versions", ["item_type", "item_id"], name: "index_versions_on_item_type_and_item_id", using: :btree

  create_table "withdraw_addresses", force: true do |t|
    t.string   "label"
    t.string   "address"
    t.integer  "category"
    t.integer  "account_id"
    t.boolean  "is_locked"
    t.datetime "created_at"
    t.datetime "updated_at"
    t.datetime "deleted_at"
  end

  create_table "withdraws", force: true do |t|
    t.string   "sn"
    t.integer  "account_id"
    t.integer  "member_id"
    t.integer  "currency"
    t.decimal  "amount",        precision: 32, scale: 16
    t.decimal  "fee",           precision: 32, scale: 16
    t.integer  "address_type"
    t.string   "address"
    t.string   "address_label"
    t.integer  "state"
    t.datetime "created_at"
    t.datetime "updated_at"
    t.datetime "done_at"
    t.string   "tx_id"
    t.string   "aasm_state"
    t.decimal  "sum",           precision: 32, scale: 16
  end

end<|MERGE_RESOLUTION|>--- conflicted
+++ resolved
@@ -11,11 +11,7 @@
 #
 # It's strongly recommended that you check this file into your version control system.
 
-<<<<<<< HEAD
-ActiveRecord::Schema.define(version: 20140319022302) do
-=======
 ActiveRecord::Schema.define(version: 20140320142701) do
->>>>>>> 2005a590
 
   create_table "account_versions", force: true do |t|
     t.integer  "member_id"
@@ -195,7 +191,6 @@
     t.datetime "done_at"
   end
 
-<<<<<<< HEAD
   create_table "proofs", force: true do |t|
     t.string   "root"
     t.integer  "currency"
@@ -204,8 +199,6 @@
     t.datetime "updated_at"
   end
 
-=======
->>>>>>> 2005a590
   create_table "taggings", force: true do |t|
     t.integer  "tag_id"
     t.integer  "taggable_id"
