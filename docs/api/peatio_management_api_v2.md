# Peatio Management API v2
Management API is server-to-server API with high privileges.

<<<<<<< HEAD
## Version: 2.7.0
=======
## Version: 3.1.0
>>>>>>> 54ae73f9

**Contact information:**  
openware.com  
<https://www.openware.com>  
hello@openware.com  

**License:** <https://github.com/openware/peatio/blob/master/LICENSE.md>

### /api/v2/management/peatio/beneficiaries

#### POST
##### Description

Create new beneficiary

##### Parameters

| Name | Located in | Description | Required | Schema |
| ---- | ---------- | ----------- | -------- | ---- |
| currency | formData | Beneficiary currency code. | Yes | string |
| name | formData | Human rememberable name which refer beneficiary. | Yes | string |
| description | formData | Human rememberable description which refer beneficiary. | No | string |
| data | formData | Beneficiary data in JSON format | Yes | json |
| uid | formData | The shared user ID. | Yes | string |
| state | formData | Defines either beneficiary active - user can use it to withdraw moneyor pending - requires beneficiary activation with pin. | No | string |

##### Responses

| Code | Description | Schema |
| ---- | ----------- | ------ |
| 201 | Create new beneficiary | [Beneficiary](#beneficiary) |

### /api/v2/management/peatio/beneficiaries/list

#### POST
##### Description

Get list of user beneficiaries

##### Parameters

| Name | Located in | Description | Required | Schema |
| ---- | ---------- | ----------- | -------- | ---- |
| uid | formData | The shared user ID. | Yes | string |
| currency | formData | Beneficiary currency code. | No | string |
| state | formData | Defines either beneficiary active - user can use it to withdraw moneyor pending - requires beneficiary activation with pin. | No | string |

##### Responses

| Code | Description | Schema |
| ---- | ----------- | ------ |
| 201 | Get list of user beneficiaries | [Beneficiary](#beneficiary) |

### /api/v2/management/peatio/engines/update

#### POST
##### Description

Update engine

##### Parameters

| Name | Located in | Description | Required | Schema |
| ---- | ---------- | ----------- | -------- | ---- |
| id | formData | Engine uniq id | Yes | string |
| uid | formData | Owner of a engine | No | string |
| name | formData | Engine name | No | string |
| driver | formData | Engine driver | No | string |
| url | formData | Engine url | No | string |
| key | formData | Credentials for remote engine | No | string |
| secret | formData | Credentials for remote engine | No | string |
| state | formData | Engine state | No | string |

##### Responses

| Code | Description | Schema |
| ---- | ----------- | ------ |
| 201 | Update engine | [Engine](#engine) |

### /api/v2/management/peatio/engines/new

#### POST
##### Description

Creates new engine

##### Parameters

| Name | Located in | Description | Required | Schema |
| ---- | ---------- | ----------- | -------- | ---- |
| name | formData | Engine name | Yes | string |
| driver | formData | Engine driver | Yes | string |
| uid | formData | Owner of a engine | No | string |
| url | formData | Engine url | No | string |
| state | formData | Engine state | No | string |
| key | formData | Credentials for remote engine | No | string |
| secret | formData | Credentials for remote engine | No | string |
| data | formData | Metadata for engine | No | string |

##### Responses

| Code | Description | Schema |
| ---- | ----------- | ------ |
| 201 | Creates new engine | [Engine](#engine) |

### /api/v2/management/peatio/engines/get

#### POST
##### Description

Get all engine, result is paginated.

##### Parameters

| Name | Located in | Description | Required | Schema |
| ---- | ---------- | ----------- | -------- | ---- |
| limit | formData | Limit the number of returned paginations. Defaults to 100. | No | integer |
| page | formData | Specify the page of paginated results. | No | integer |
| name | formData | Engine name | No | string |
| ordering | formData | If set, returned values will be sorted in specific order, defaults to 'asc'. | No | string |
| order_by | formData | Name of the field, which result will be ordered by. | No | string |

##### Responses

| Code | Description | Schema |
| ---- | ----------- | ------ |
| 201 | Get all engine, result is paginated. | [Engine](#engine) |

### /api/v2/management/peatio/accounts/balances

#### POST
##### Description

Queries the non-zero balance accounts for the given currency.

##### Parameters

| Name | Located in | Description | Required | Schema |
| ---- | ---------- | ----------- | -------- | ---- |
| currency | formData | The currency code. | Yes | string |
| page | formData | The page number (defaults to 1). | No | integer |
| limit | formData | The number of accounts per page (defaults to 100, maximum is 1000). | No | integer |

##### Responses

| Code | Description | Schema |
| ---- | ----------- | ------ |
| 201 | Queries the non-zero balance accounts for the given currency. | [Balance](#balance) |

### /api/v2/management/peatio/accounts/balance

#### POST
##### Description

Queries the account balance for the given UID and currency.

##### Parameters

| Name | Located in | Description | Required | Schema |
| ---- | ---------- | ----------- | -------- | ---- |
| uid | formData | The shared user ID. | Yes | string |
| currency | formData | The currency code. | Yes | string |

##### Responses

| Code | Description | Schema |
| ---- | ----------- | ------ |
| 201 | Queries the account balance for the given UID and currency. | [Balance](#balance) |

### /api/v2/management/peatio/deposits/state

#### PUT
##### Description

Allows to load money or cancel deposit.

##### Parameters

| Name | Located in | Description | Required | Schema |
| ---- | ---------- | ----------- | -------- | ---- |
| tid | formData | The shared transaction ID. | Yes | string |
| state | formData | The new state to apply. | Yes | string |

##### Responses

| Code | Description | Schema |
| ---- | ----------- | ------ |
| 200 | Allows to load money or cancel deposit. | [Deposit](#deposit) |

### /api/v2/management/peatio/deposits/new

#### POST
##### Description

Creates new fiat deposit with state set to «submitted». Optionally pass field «state» set to «accepted» if want to load money instantly. You can also use PUT /fiat_deposits/:id later to load money or cancel deposit.

##### Parameters

| Name | Located in | Description | Required | Schema |
| ---- | ---------- | ----------- | -------- | ---- |
| uid | formData | The shared user ID. | Yes | string |
| tid | formData | The shared transaction ID. Must not exceed 64 characters. Peatio will generate one automatically unless supplied. | No | string |
| currency | formData | The currency code. | Yes | string |
| amount | formData | The deposit amount. | Yes | double |
| state | formData | The state of deposit. | No | string |
| transfer_type | formData | Deposit transfer type | No | string |

##### Responses

| Code | Description | Schema |
| ---- | ----------- | ------ |
| 201 | Creates new fiat deposit with state set to «submitted». Optionally pass field «state» set to «accepted» if want to load money instantly. You can also use PUT /fiat_deposits/:id later to load money or cancel deposit. | [Deposit](#deposit) |

### /api/v2/management/peatio/deposits/get

#### POST
##### Description

Returns deposit by TID.

##### Parameters

| Name | Located in | Description | Required | Schema |
| ---- | ---------- | ----------- | -------- | ---- |
| tid | formData | The transaction ID. | Yes | string |

##### Responses

| Code | Description | Schema |
| ---- | ----------- | ------ |
| 201 | Returns deposit by TID. | [Deposit](#deposit) |

### /api/v2/management/peatio/deposits

#### POST
##### Description

Returns deposits as paginated collection.

##### Parameters

| Name | Located in | Description | Required | Schema |
| ---- | ---------- | ----------- | -------- | ---- |
| uid | formData | The shared user ID. | No | string |
| from_id | formData | Unique blockchain identifier in database. Will return starting from given id. | No | integer |
| currency | formData | The currency code. | No | string |
| page | formData | The page number (defaults to 1). | No | integer |
| limit | formData | The number of deposits per page (defaults to 100, maximum is 1000). | No | integer |
| state | formData | The state to filter by. | No | string |

##### Responses

| Code | Description | Schema |
| ---- | ----------- | ------ |
| 201 | Returns deposits as paginated collection. | [Deposit](#deposit) |

### /api/v2/management/peatio/withdraws/action

#### PUT
##### Summary

Performs action on withdraw.

##### Description

«process» – system will lock the money, check for suspected activity, validate recipient address, and initiate the processing of the withdraw. «cancel»  – system will mark withdraw as «canceled», and unlock the money.

##### Parameters

| Name | Located in | Description | Required | Schema |
| ---- | ---------- | ----------- | -------- | ---- |
| tid | formData | The shared transaction ID. | Yes | string |
| action | formData | The action to perform. | Yes | string |

##### Responses

| Code | Description | Schema |
| ---- | ----------- | ------ |
| 200 | Performs action on withdraw. | [Withdraw](#withdraw) |

### /api/v2/management/peatio/withdraws/new

#### POST
##### Summary

Creates new withdraw.

##### Description

Creates new withdraw. The behaviours for fiat and crypto withdraws are different. Fiat: money are immediately locked, withdraw state is set to «submitted», system workers will validate withdraw later against suspected activity, and assign state to «rejected» or «accepted». The processing will not begin automatically. The processing may be initiated manually from admin panel or by PUT /management_api/v1/withdraws/action. Coin: money are immediately locked, withdraw state is set to «submitted», system workers will validate withdraw later against suspected activity, validate withdraw address and set state to «rejected» or «accepted». Then in case state is «accepted» withdraw workers will perform interactions with blockchain. The withdraw receives new state «processing». Then withdraw receives state either «confirming» or «failed».Then in case state is «confirming» withdraw confirmations workers will perform interactions with blockchain.Withdraw receives state «succeed» when it receives minimum necessary amount of confirmations.

##### Parameters

| Name | Located in | Description | Required | Schema |
| ---- | ---------- | ----------- | -------- | ---- |
| uid | formData | The shared user ID. | Yes | string |
| tid | formData | The shared transaction ID. Must not exceed 64 characters. Peatio will generate one automatically unless supplied. | No | string |
| rid | formData | The beneficiary ID or wallet address on the Blockchain. | No | string |
| beneficiary_id | formData | ID of Active Beneficiary belonging to user. | No | string |
| currency | formData | The currency code. | Yes | string |
| amount | formData | The amount to withdraw. | Yes | double |
| note | formData | The note for withdraw. | No | string |
| action | formData | The action to perform. | No | string |
| transfer_type | formData | Withdraw transfer type | No | string |

##### Responses

| Code | Description | Schema |
| ---- | ----------- | ------ |
| 201 | Creates new withdraw. | [Withdraw](#withdraw) |

### /api/v2/management/peatio/withdraws/get

#### POST
##### Description

Returns withdraw by ID.

##### Parameters

| Name | Located in | Description | Required | Schema |
| ---- | ---------- | ----------- | -------- | ---- |
| tid | formData | The shared transaction ID. | Yes | string |

##### Responses

| Code | Description | Schema |
| ---- | ----------- | ------ |
| 201 | Returns withdraw by ID. | [Withdraw](#withdraw) |

### /api/v2/management/peatio/withdraws

#### POST
##### Description

Returns withdraws as paginated collection.

##### Parameters

| Name | Located in | Description | Required | Schema |
| ---- | ---------- | ----------- | -------- | ---- |
| uid | formData | The shared user ID. | No | string |
| currency | formData | The currency code. | No | string |
| page | formData | The page number (defaults to 1). | No | integer |
| limit | formData | The number of objects per page (defaults to 100, maximum is 1000). | No | integer |
| state | formData | The state to filter by. | No | string |

##### Responses

| Code | Description | Schema |
| ---- | ----------- | ------ |
| 201 | Returns withdraws as paginated collection. | [Withdraw](#withdraw) |

### /api/v2/management/peatio/timestamp

#### POST
##### Description

Returns server time in seconds since Unix epoch.

##### Responses

| Code | Description |
| ---- | ----------- |
| 201 | Returns server time in seconds since Unix epoch. |

### /api/v2/management/peatio/assets/new

#### POST
##### Description

Creates new asset operation.

##### Parameters

| Name | Located in | Description | Required | Schema |
| ---- | ---------- | ----------- | -------- | ---- |
| currency | formData | The currency code. | Yes | string |
| code | formData | Operation account code | Yes | integer |
| debit | formData | Operation debit amount. | No | double |
| credit | formData | Operation credit amount. | No | double |

##### Responses

| Code | Description | Schema |
| ---- | ----------- | ------ |
| 201 | Creates new asset operation. | [Operation](#operation) |

### /api/v2/management/peatio/assets

#### POST
##### Description

Returns assets as paginated collection.

##### Parameters

| Name | Located in | Description | Required | Schema |
| ---- | ---------- | ----------- | -------- | ---- |
| currency | formData | The currency for operations filtering. | No | string |
| page | formData | The page number (defaults to 1). | No | integer |
| limit | formData | The number of objects per page (defaults to 100, maximum is 1000). | No | integer |
| time_from | formData | An integer represents the seconds elapsed since Unix epoch.If set, only operations after the time will be returned. | No | integer |
| time_to | formData | An integer represents the seconds elapsed since Unix epoch.If set, only operations before the time will be returned. | No | integer |
| reference_type | formData | The reference type for operations filtering | No | string |

##### Responses

| Code | Description | Schema |
| ---- | ----------- | ------ |
| 201 | Returns assets as paginated collection. | [Operation](#operation) |

### /api/v2/management/peatio/expenses/new

#### POST
##### Description

Creates new expense operation.

##### Parameters

| Name | Located in | Description | Required | Schema |
| ---- | ---------- | ----------- | -------- | ---- |
| currency | formData | The currency code. | Yes | string |
| code | formData | Operation account code | Yes | integer |
| debit | formData | Operation debit amount. | No | double |
| credit | formData | Operation credit amount. | No | double |

##### Responses

| Code | Description | Schema |
| ---- | ----------- | ------ |
| 201 | Creates new expense operation. | [Operation](#operation) |

### /api/v2/management/peatio/expenses

#### POST
##### Description

Returns expenses as paginated collection.

##### Parameters

| Name | Located in | Description | Required | Schema |
| ---- | ---------- | ----------- | -------- | ---- |
| currency | formData | The currency for operations filtering. | No | string |
| page | formData | The page number (defaults to 1). | No | integer |
| limit | formData | The number of objects per page (defaults to 100, maximum is 1000). | No | integer |
| time_from | formData | An integer represents the seconds elapsed since Unix epoch.If set, only operations after the time will be returned. | No | integer |
| time_to | formData | An integer represents the seconds elapsed since Unix epoch.If set, only operations before the time will be returned. | No | integer |
| reference_type | formData | The reference type for operations filtering | No | string |

##### Responses

| Code | Description | Schema |
| ---- | ----------- | ------ |
| 201 | Returns expenses as paginated collection. | [Operation](#operation) |

### /api/v2/management/peatio/revenues/new

#### POST
##### Description

Creates new revenue operation.

##### Parameters

| Name | Located in | Description | Required | Schema |
| ---- | ---------- | ----------- | -------- | ---- |
| currency | formData | The currency code. | Yes | string |
| code | formData | Operation account code | Yes | integer |
| debit | formData | Operation debit amount. | No | double |
| credit | formData | Operation credit amount. | No | double |

##### Responses

| Code | Description | Schema |
| ---- | ----------- | ------ |
| 201 | Creates new revenue operation. | [Operation](#operation) |

### /api/v2/management/peatio/revenues

#### POST
##### Description

Returns revenues as paginated collection.

##### Parameters

| Name | Located in | Description | Required | Schema |
| ---- | ---------- | ----------- | -------- | ---- |
| currency | formData | The currency for operations filtering. | No | string |
| page | formData | The page number (defaults to 1). | No | integer |
| limit | formData | The number of objects per page (defaults to 100, maximum is 1000). | No | integer |
| time_from | formData | An integer represents the seconds elapsed since Unix epoch.If set, only operations after the time will be returned. | No | integer |
| time_to | formData | An integer represents the seconds elapsed since Unix epoch.If set, only operations before the time will be returned. | No | integer |
| reference_type | formData | The reference type for operations filtering | No | string |

##### Responses

| Code | Description | Schema |
| ---- | ----------- | ------ |
| 201 | Returns revenues as paginated collection. | [Operation](#operation) |

### /api/v2/management/peatio/liabilities/new

#### POST
##### Description

Creates new liability operation.

##### Parameters

| Name | Located in | Description | Required | Schema |
| ---- | ---------- | ----------- | -------- | ---- |
| currency | formData | The currency code. | Yes | string |
| code | formData | Operation account code | Yes | integer |
| uid | formData | The user ID for operation owner. | Yes | string |
| debit | formData | Operation debit amount. | No | double |
| credit | formData | Operation credit amount. | No | double |

##### Responses

| Code | Description | Schema |
| ---- | ----------- | ------ |
| 201 | Creates new liability operation. | [Operation](#operation) |

### /api/v2/management/peatio/liabilities

#### POST
##### Description

Returns liabilities as paginated collection.

##### Parameters

| Name | Located in | Description | Required | Schema |
| ---- | ---------- | ----------- | -------- | ---- |
| currency | formData | The currency for operations filtering. | No | string |
| uid | formData | The user ID for operations filtering. | No | string |
| reference_type | formData | The reference type for operations filtering | No | string |
| time_from | formData | An integer represents the seconds elapsed since Unix epoch.If set, only operations after the time will be returned. | No | integer |
| time_to | formData | An integer represents the seconds elapsed since Unix epoch.If set, only operations before the time will be returned. | No | integer |
| page | formData | The page number (defaults to 1). | No | integer |
| limit | formData | The number of objects per page (defaults to 100, maximum is 10000). | No | integer |

##### Responses

| Code | Description | Schema |
| ---- | ----------- | ------ |
| 201 | Returns liabilities as paginated collection. | [Operation](#operation) |

### /api/v2/management/peatio/orders/cancel

#### POST
##### Description

Cancel all open orders

##### Parameters

| Name | Located in | Description | Required | Schema |
| ---- | ---------- | ----------- | -------- | ---- |
| uid | formData | Filter order by owner uid | No | string |
| market | formData | Id has been renamed to symbol. This field will be deprecated soon. | Yes | string |
| market_type | formData | Market type. | No | string |

##### Responses

| Code | Description | Schema |
| ---- | ----------- | ------ |
| 201 | Cancel all open orders | [Order](#order) |

### /api/v2/management/peatio/orders/{id}/cancel

#### POST
##### Description

Cancel specific order

##### Parameters

| Name | Located in | Description | Required | Schema |
| ---- | ---------- | ----------- | -------- | ---- |
| id | path | Unique order id. | Yes | string |

##### Responses

| Code | Description | Schema |
| ---- | ----------- | ------ |
| 201 | Cancel specific order | [Order](#order) |

### /api/v2/management/peatio/orders

#### POST
##### Description

Returns orders

##### Parameters

| Name | Located in | Description | Required | Schema |
| ---- | ---------- | ----------- | -------- | ---- |
| uid | formData | Filter order by owner uid | No | string |
| market | formData | Id has been renamed to symbol. This field will be deprecated soon. | No | string |
| market_type | formData | Market type. | No | string |
| state | formData | Filter order by state. | No | string |
| ord_type | formData | Filter order by ord_type. | No | string |

##### Responses

| Code | Description | Schema |
| ---- | ----------- | ------ |
| 201 | Returns orders | [Order](#order) |

### /api/v2/management/peatio/transfers/new

#### POST
##### Description

Creates new transfer.

##### Parameters

| Name | Located in | Description | Required | Schema |
| ---- | ---------- | ----------- | -------- | ---- |
| key | formData | Unique Transfer Key. | Yes | string |
| category | formData | Transfer Category. | Yes | string |
| description | formData | Transfer Description. | No | string |
| operations[currency] | formData | Operation currency. | Yes | [ string ] |
| operations[amount] | formData | Operation amount. | Yes | [ double ] |
| operations[account_src][code] | formData | Source Account code. | Yes | [ integer ] |
| operations[account_src][uid] | formData | Source Account User ID (for accounts with member scope). | Yes | [ string ] |
| operations[account_dst][code] | formData | Destination Account code. | Yes | [ integer ] |
| operations[account_dst][uid] | formData | Destination Account User ID (for accounts with member scope). | Yes | [ string ] |

##### Responses

| Code | Description |
| ---- | ----------- |
| 201 | Creates new transfer. |

### /api/v2/management/peatio/trades

#### POST
##### Description

Returns trades as paginated collection.

##### Parameters

| Name | Located in | Description | Required | Schema |
| ---- | ---------- | ----------- | -------- | ---- |
| uid | formData | The shared user ID. | No | string |
| market | formData |  | No | string |
| market_type | formData |  | No | string |
| page | formData | The page number (defaults to 1). | No | integer |
| limit | formData | The number of objects per page (defaults to 100, maximum is 1000). | No | integer |

##### Responses

| Code | Description | Schema |
| ---- | ----------- | ------ |
| 201 | Returns trades as paginated collection. | [Trade](#trade) |

### /api/v2/management/peatio/members/group

#### POST
##### Description

Set user group.

##### Parameters

| Name | Located in | Description | Required | Schema |
| ---- | ---------- | ----------- | -------- | ---- |
| uid | formData | The shared user ID. | Yes | string |
| group | formData | User gruop | Yes | string |

##### Responses

| Code | Description |
| ---- | ----------- |
| 201 | Set user group. |

### /api/v2/management/peatio/members

#### POST
##### Description

Create a member.

##### Parameters

| Name | Located in | Description | Required | Schema |
| ---- | ---------- | ----------- | -------- | ---- |
| email | formData | User email. | Yes | string |
| uid | formData | The shared user ID. | Yes | string |
| level | formData | User level. | Yes | integer |
| role | formData | User role. | Yes | string |
| state | formData | User state. | Yes | string |
| group | formData | User group | Yes | string |

##### Responses

| Code | Description |
| ---- | ----------- |
| 201 | Create a member. |

### /api/v2/management/peatio/fee_schedule/trading_fees

#### POST
##### Description

Returns trading_fees table as paginated collection

##### Parameters

| Name | Located in | Description | Required | Schema |
| ---- | ---------- | ----------- | -------- | ---- |
| group | formData | Member group | No | string |
| market_id | formData | Market id | No | string |
| market_type | formData |  | No | string |
| page | formData | The page number (defaults to 1). | No | integer |
| limit | formData | The number of objects per page (defaults to 100, maximum is 1000). | No | integer |

##### Responses

| Code | Description |
| ---- | ----------- |
| 201 | Returns trading_fees table as paginated collection |

### /api/v2/management/peatio/currencies/update

#### PUT
##### Description

Update currency.

##### Parameters

| Name | Located in | Description | Required | Schema |
| ---- | ---------- | ----------- | -------- | ---- |
| id | formData | Currency code. | Yes | string |
| name | formData | Currency name | No | string |
| deposit_fee | formData | Currency deposit fee | No | double |
| min_deposit_amount | formData | Minimal deposit amount | No | double |
| min_collection_amount | formData | Minimal deposit amount that will be collected | No | double |
| withdraw_fee | formData | Currency withdraw fee | No | double |
| min_withdraw_amount | formData | Minimal withdraw amount | No | double |
| withdraw_limit_24h | formData | Currency 24h withdraw limit | No | double |
| withdraw_limit_72h | formData | Currency 72h withdraw limit | No | double |
| position | formData | Currency position. | No | integer |
| options | formData | Currency options. | No | json |
| visible | formData | Currency display possibility status (true/false). | No | Boolean |
| deposit_enabled | formData | Currency deposit possibility status (true/false). | No | Boolean |
| withdrawal_enabled | formData | Currency withdrawal possibility status (true/false). | No | Boolean |
| precision | formData | Currency precision | No | integer |
| icon_url | formData | Currency icon | No | string |

##### Responses

| Code | Description | Schema |
| ---- | ----------- | ------ |
| 200 | Update currency. | [Currency](#currency) |

### /api/v2/management/peatio/currencies/{code}

#### POST
##### Description

Returns currency by code.

##### Parameters

| Name | Located in | Description | Required | Schema |
| ---- | ---------- | ----------- | -------- | ---- |
| code | path | The currency code. | Yes | string |

##### Responses

| Code | Description | Schema |
| ---- | ----------- | ------ |
| 201 | Returns currency by code. | [Currency](#currency) |

### /api/v2/management/peatio/currencies/create

#### POST
##### Description

Create currency.

##### Parameters

| Name | Located in | Description | Required | Schema |
| ---- | ---------- | ----------- | -------- | ---- |
| name | formData | Currency name | No | string |
| deposit_fee | formData | Currency deposit fee | No | double |
| min_deposit_amount | formData | Minimal deposit amount | No | double |
| min_collection_amount | formData | Minimal deposit amount that will be collected | No | double |
| withdraw_fee | formData | Currency withdraw fee | No | double |
| min_withdraw_amount | formData | Minimal withdraw amount | No | double |
| withdraw_limit_24h | formData | Currency 24h withdraw limit | No | double |
| withdraw_limit_72h | formData | Currency 72h withdraw limit | No | double |
| options | formData | Currency options. | No | json |
| visible | formData | Currency display possibility status (true/false). | No | Boolean |
| deposit_enabled | formData | Currency deposit possibility status (true/false). | No | Boolean |
| withdrawal_enabled | formData | Currency withdrawal possibility status (true/false). | No | Boolean |
| precision | formData | Currency precision | No | integer |
| price | formData | Currency current price | No | double |
| icon_url | formData | Currency icon | No | string |
| description | formData | Currency description | No | string |
| homepage | formData | Currency homepage | No | string |
| code | formData | Unique currency code. | Yes | string |
| type | formData | Currency type | No | string |
| base_factor | formData | Currency base factor | No | integer |
| position | formData | Currency position. | No | integer |
| subunits | formData | Fraction of the basic monetary unit. | No | integer |
| blockchain_key | formData | Associated blockchain key which will perform transactions synchronization for currency. | No | string |
| parent_id | formData | Currency parent id | No | string |

##### Responses

| Code | Description | Schema |
| ---- | ----------- | ------ |
| 201 | Create currency. | [Currency](#currency) |

### /api/v2/management/peatio/currencies/list

#### POST
##### Description

Return currencies list.

##### Parameters

| Name | Located in | Description | Required | Schema |
| ---- | ---------- | ----------- | -------- | ---- |
| type | formData | Currency type | No | string |

##### Responses

| Code | Description | Schema |
| ---- | ----------- | ------ |
| 201 | Return currencies list. | [Currency](#currency) |

### /api/v2/management/peatio/markets/{symbol}

#### POST
##### Description

Returns market by symbol.

##### Parameters

| Name | Located in | Description | Required | Schema |
| ---- | ---------- | ----------- | -------- | ---- |
| symbol | path | Id has been renamed to symbol. This field will be deprecated soon. | Yes | string |
| type | formData |  | No | string |

##### Responses

| Code | Description | Schema |
| ---- | ----------- | ------ |
| 201 | Returns market by symbol. | [Market](#market) |

### /api/v2/management/peatio/markets/list

#### POST
##### Description

Return list of the markets.

##### Parameters

| Name | Located in | Description | Required | Schema |
| ---- | ---------- | ----------- | -------- | ---- |
| type | formData |  | No | string |

##### Responses

| Code | Description | Schema |
| ---- | ----------- | ------ |
| 201 | Return list of the markets. | [Market](#market) |

### /api/v2/management/peatio/markets/update

#### PUT
##### Description

Update market.

##### Parameters

| Name | Located in | Description | Required | Schema |
| ---- | ---------- | ----------- | -------- | ---- |
<<<<<<< HEAD
| id | formData | Unique market id. It's always in the form of xxxyyy,where xxx is the base currency code, yyy is the quotecurrency code, e.g. 'btcusd'. All available markets canbe found at /api/v2/markets. | Yes | string |
| engine_id | formData | Engine ID . | No | integer |
=======
| id | formData | Id has been renamed to symbol. This field will be deprecated soon. | No | string |
| symbol | formData | Unique market ticker symbol. It's always in the form of xxxyyy,where xxx is the base currency code, yyy is the quotecurrency code, e.g. 'btcusd'. All available markets canbe found at /api/v2/markets. | No | string |
| engine_id | formData | Engine ID . | No | integer |
| type | formData |  | No | string |
>>>>>>> 54ae73f9
| state | formData | Market state defines if user can see/trade on current market. | No | string |
| min_price | formData | Minimum order price. | No | double |
| min_amount | formData | Minimum order amount. | No | double |
| amount_precision | formData | Precision for order amount. | No | integer |
| price_precision | formData | Precision for order price. | No | integer |
| max_price | formData | Maximum order price. | No | double |
| position | formData | Market position. | No | integer |

##### Responses

| Code | Description | Schema |
| ---- | ----------- | ------ |
| 200 | Update market. | [Market](#market) |

<<<<<<< HEAD
=======
### /api/v2/management/peatio/markets/new

#### POST
##### Description

Create market.

##### Parameters

| Name | Located in | Description | Required | Schema |
| ---- | ---------- | ----------- | -------- | ---- |
| amount_precision | formData | Precision for order amount. | No | integer |
| price_precision | formData | Precision for order price. | No | integer |
| max_price | formData | Maximum order price. | No | double |
| state | formData | Market state defines if user can see/trade on current market. | No | string |
| base_currency | formData | Market Base unit. | Yes | string |
| quote_currency | formData | Market Quote unit. | Yes | string |
| min_price | formData | Minimum order price. | Yes | double |
| min_amount | formData | Minimum order amount. | Yes | double |
| engine_id | formData | Engine ID . | No | integer |
| position | formData | Market position. | No | integer |
| engine_name | formData | Engine name | No | string |

##### Responses

| Code | Description | Schema |
| ---- | ----------- | ------ |
| 201 | Create market. | [Market](#market) |

>>>>>>> 54ae73f9
### /api/v2/management/peatio/deposit_address/new

#### POST
##### Description

Create payment address

##### Parameters

| Name | Located in | Description | Required | Schema |
| ---- | ---------- | ----------- | -------- | ---- |
| uid | formData | The shared user ID. | Yes | string |
| currency | formData | Unique currency code. | Yes | string |
| remote | formData | Payment address remote creation (true/false). | No | Boolean |

##### Responses

| Code | Description | Schema |
| ---- | ----------- | ------ |
| 201 | Create payment address | [PaymentAddress](#paymentaddress) |

### Models

#### Beneficiary

Get list of user beneficiaries

| Name | Type | Description | Required |
| ---- | ---- | ----------- | -------- |
| id | integer | Beneficiary Identifier in Database | No |
| currency | string | Beneficiary currency code. | No |
| uid | string | Beneficiary owner | No |
| name | string | Human rememberable name which refer beneficiary. | No |
| description | string | Human rememberable description of beneficiary. | No |
| data | json | Bank Account details for fiat Beneficiary in JSON format.For crypto it's blockchain address. | No |
| state | string | Defines either beneficiary active - user can use it to withdraw moneyor pending - requires beneficiary activation with pin. | No |
| sent_at | string | Time when last pin was sent | No |

#### Engine

Get all engine, result is paginated.

| Name | Type | Description | Required |
| ---- | ---- | ----------- | -------- |
| id | integer | Engine uniq id | No |
| name | string | Engine name | No |
| driver | string | Engine driver | No |
| uid | string | Owner of a engine | No |
| url | string | Engine url | No |
| state | string | Engine state | No |

#### Balance

Queries the account balance for the given UID and currency.

| Name | Type | Description | Required |
| ---- | ---- | ----------- | -------- |
| uid | string | The shared user ID. | No |
| balance | string | The account balance. | No |
| locked | string | The locked account balance. | No |

#### Deposit

Returns deposits as paginated collection.

| Name | Type | Description | Required |
| ---- | ---- | ----------- | -------- |
| id | integer | Deposit ID. | No |
| tid | integer | The shared transaction ID. | No |
| currency | string | The currency code. | No |
| address | string | The deposit address. | No |
| uid | string | The shared user ID. | No |
| type | string | The deposit type (fiat or coin). | No |
| amount | string | The deposit amount. | No |
| state | string | The deposit state. «submitted» – initial state. «canceled» – deposit has been canceled by outer service. «rejected» – deposit has been rejected by outer service.. «accepted» – deposit has been accepted by outer service, money are loaded. | No |
| created_at | string | The datetime when deposit was created. | No |
| completed_at | string | The datetime when deposit was completed. | No |
| blockchain_txid | string | The transaction ID on the Blockchain (coin only). | No |
| blockchain_confirmations | string | The number of transaction confirmations on the Blockchain (coin only). | No |
| transfer_type | string | deposit transfer_type. | No |

#### Withdraw

Returns withdraws as paginated collection.

| Name | Type | Description | Required |
| ---- | ---- | ----------- | -------- |
| tid | integer | The shared transaction ID. | No |
| uid | string | The shared user ID. | No |
| currency | string | The currency code. | No |
| note | string | The note for withdraw. | No |
| type | string | The withdraw type (fiat or coin). | No |
| amount | string | The withdraw amount excluding fee. | No |
| fee | string | The exchange fee. | No |
| rid | string | The beneficiary ID or wallet address on the Blockchain. | No |
| state | string | The withdraw state. «prepared» – initial state, money are not locked. «submitted» – withdraw has been allowed by outer service for further validation, money are locked. «canceled» – withdraw has been canceled by outer service, money are unlocked. «accepted» – system has validated withdraw and queued it for processing by worker, money are locked. «rejected» – system has validated withdraw and found errors, money are unlocked. «processing» – worker is processing withdraw as the current moment, money are locked. «skipped» – worker skipped withdrawal in case of insufficient balance of hot wallet or it absence. «succeed» – worker has successfully processed withdraw, money are subtracted from the account. «failed» – worker has encountered an unhandled error while processing withdraw, money are unlocked. | No |
| created_at | string | The datetime when withdraw was created. | No |
| blockchain_txid | string | The transaction ID on the Blockchain (coin only). | No |
| transfer_type | string | withdraw transfer_type. | No |

#### Operation

Returns liabilities as paginated collection.

| Name | Type | Description | Required |
| ---- | ---- | ----------- | -------- |
| code | string | The Account code which this operation related to. | No |
| currency | string | Operation currency ID. | No |
| credit | string | Operation credit amount. | No |
| debit | string | Operation debit amount. | No |
| uid | string | The shared user ID. | No |
| reference_type | string | The type of operations. | No |
| created_at | string | The datetime when operation was created. | No |

#### Order

Returns orders

| Name | Type | Description | Required |
| ---- | ---- | ----------- | -------- |
| id | integer | Unique order id. | No |
| member_id | integer | Member id. | No |
| uuid | string | Unique order UUID. | No |
| side | string | Either 'sell' or 'buy'. | No |
| ord_type | string | Type of order, either 'limit' or 'market'. | No |
| price | double | Price for each unit. e.g.If you want to sell/buy 1 btc at 3000 usd, the price is '3000.0' | No |
| avg_price | double | Average execution price, average of price in trades. | No |
| state | string | One of 'wait', 'done', or 'cancel'.An order in 'wait' is an active order, waiting fulfillment;a 'done' order is an order fulfilled;'cancel' means the order has been canceled. | No |
| market | string | The market in which the order is placed, e.g. 'btcusd'.All available markets can be found at /api/v2/markets. | No |
| market_type | string | Market type. | No |
| created_at | string | Order create time in iso8601 format. | No |
| updated_at | string | Order updated time in iso8601 format. | No |
| origin_volume | double | The amount user want to sell/buy.An order could be partially executed,e.g. an order sell 5 btc can be matched with a buy 3 btc order,left 2 btc to be sold; in this case the order's volume would be '5.0',its remaining_volume would be '2.0', its executed volume is '3.0'. | No |
| remaining_volume | double | The remaining volume, see 'volume'. | No |
| executed_volume | double | The executed volume, see 'volume'. | No |
| maker_fee | double | Fee for maker. | No |
| taker_fee | double | Fee for taker. | No |
| trades_count | integer | Count of trades. | No |
| trades | [ [Trade](#trade) ] | Trades wiht this order. | No |

#### Trade

Returns trades as paginated collection.

| Name | Type | Description | Required |
| ---- | ---- | ----------- | -------- |
| id | string | Trade ID. | No |
| price | double | Trade price. | No |
| amount | double | Trade amount. | No |
| total | double | Trade total (Amount * Price). | No |
| fee_currency | double | Currency user's fees were charged in. | No |
| fee | double | Percentage of fee user was charged for performed trade. | No |
| fee_amount | double | Amount of fee user was charged for performed trade. | No |
| market | string | Trade market id. | No |
| market_type | string | Market type. | No |
| created_at | string | Trade create time in iso8601 format. | No |
| taker_type | string | Trade taker order type (sell or buy). | No |
| side | string | Trade side. | No |
| order_id | integer | Order id. | No |

#### Currency

Return currencies list.

| Name | Type | Description | Required |
| ---- | ---- | ----------- | -------- |
| id | string | Currency code.<br>_Example:_ `"btc"` | No |
| name | string | Currency name<br>_Example:_ `"Bitcoin"` | No |
| description | string | Currency description<br>_Example:_ `"btc"` | No |
| homepage | string | Currency homepage<br>_Example:_ `{}` | No |
| parent_id | string | Currency parent id<br>_Example:_ `{}` | No |
| price | string | Currency current price | No |
| explorer_transaction | string | Currency transaction exprorer url template<br>_Example:_ `"https://testnet.blockchain.info/tx/"` | No |
| explorer_address | string | Currency address exprorer url template<br>_Example:_ `"https://testnet.blockchain.info/address/"` | No |
| type | string | Currency type<br>_Example:_ `"coin"` | No |
| deposit_enabled | string | Currency deposit possibility status (true/false). | No |
| withdrawal_enabled | string | Currency withdrawal possibility status (true/false). | No |
| deposit_fee | string | Currency deposit fee<br>_Example:_ `"0.0"` | No |
| min_deposit_amount | string | Minimal deposit amount<br>_Example:_ `"0.0000356"` | No |
| withdraw_fee | string | Currency withdraw fee<br>_Example:_ `"0.0"` | No |
| min_withdraw_amount | string | Minimal withdraw amount<br>_Example:_ `"0.0"` | No |
| withdraw_limit_24h | string | Currency 24h withdraw limit<br>_Example:_ `"0.1"` | No |
| withdraw_limit_72h | string | Currency 72h withdraw limit<br>_Example:_ `"0.2"` | No |
| base_factor | string | Currency base factor<br>_Example:_ `100000000` | No |
| precision | string | Currency precision<br>_Example:_ `8` | No |
| position | integer | Currency position. | No |
| icon_url | string | Currency icon<br>_Example:_ `"https://upload.wikimedia.org/wikipedia/commons/0/05/Ethereum_logo_2014.svg"` | No |
| min_confirmations | string | Number of confirmations required for confirming deposit or withdrawal | No |
| code | string | Unique currency code. | No |
| min_collection_amount | string | Minimal deposit amount that will be collected<br>_Example:_ `"0.0000356"` | No |
| visible | string | Currency display possibility status (true/false). | No |
| subunits | integer | Fraction of the basic monetary unit. | No |
| options | json | Currency options. | No |
| created_at | string | Currency created time in iso8601 format. | No |
| updated_at | string | Currency updated time in iso8601 format. | No |

#### Market

Create market.

| Name | Type | Description | Required |
| ---- | ---- | ----------- | -------- |
| symbol | string | Unique market ticker symbol. It's always in the form of xxxyyy,where xxx is the base currency code, yyy is the quotecurrency code, e.g. 'btcusd'. All available markets canbe found at /api/v2/markets. | No |
| name | string | Market name. | No |
| type | string | Market type. | No |
| base_unit | string | Market Base unit. | No |
| quote_unit | string | Market Quote unit. | No |
| min_price | double | Minimum order price. | No |
| max_price | double | Maximum order price. | No |
| min_amount | double | Minimum order amount. | No |
| amount_precision | double | Precision for order amount. | No |
| price_precision | double | Precision for order price. | No |
| state | string | Market state defines if user can see/trade on current market. | No |
| position | integer | Market position. | No |
| engine_id | integer | Engine ID . | No |
| created_at | string | Market created time in iso8601 format. | No |
| updated_at | string | Market updated time in iso8601 format. | No |

#### PaymentAddress

Create payment address

| Name | Type | Description | Required |
| ---- | ---- | ----------- | -------- |
| currencies | [ string ] | Currencies codes. | No |
| address | string | Payment address. | No |
| state | string | Payment address state. | No |
| uid | string | The shared user ID. | No |
| remote | string | Payment address remote creation (true/false). | No |<|MERGE_RESOLUTION|>--- conflicted
+++ resolved
@@ -1,11 +1,7 @@
 # Peatio Management API v2
 Management API is server-to-server API with high privileges.
 
-<<<<<<< HEAD
-## Version: 2.7.0
-=======
 ## Version: 3.1.0
->>>>>>> 54ae73f9
 
 **Contact information:**  
 openware.com  
@@ -902,15 +898,10 @@
 
 | Name | Located in | Description | Required | Schema |
 | ---- | ---------- | ----------- | -------- | ---- |
-<<<<<<< HEAD
-| id | formData | Unique market id. It's always in the form of xxxyyy,where xxx is the base currency code, yyy is the quotecurrency code, e.g. 'btcusd'. All available markets canbe found at /api/v2/markets. | Yes | string |
-| engine_id | formData | Engine ID . | No | integer |
-=======
 | id | formData | Id has been renamed to symbol. This field will be deprecated soon. | No | string |
 | symbol | formData | Unique market ticker symbol. It's always in the form of xxxyyy,where xxx is the base currency code, yyy is the quotecurrency code, e.g. 'btcusd'. All available markets canbe found at /api/v2/markets. | No | string |
 | engine_id | formData | Engine ID . | No | integer |
 | type | formData |  | No | string |
->>>>>>> 54ae73f9
 | state | formData | Market state defines if user can see/trade on current market. | No | string |
 | min_price | formData | Minimum order price. | No | double |
 | min_amount | formData | Minimum order amount. | No | double |
@@ -925,8 +916,6 @@
 | ---- | ----------- | ------ |
 | 200 | Update market. | [Market](#market) |
 
-<<<<<<< HEAD
-=======
 ### /api/v2/management/peatio/markets/new
 
 #### POST
@@ -956,7 +945,6 @@
 | ---- | ----------- | ------ |
 | 201 | Create market. | [Market](#market) |
 
->>>>>>> 54ae73f9
 ### /api/v2/management/peatio/deposit_address/new
 
 #### POST
