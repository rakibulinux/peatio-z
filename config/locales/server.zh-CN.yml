# encoding: utf-8
#
# Never edit this file. It will be overwritten when translations are pulled from Transifex.
#

zh-CN:
  activerecord:
    models:
      api_tokens: API Token
      trade: 交易
      order: 挂单
      order_bid: 买入
      order_ask: 卖出
      document: 文档
      withdraw: 提现
      deposit: 充值
      payment_transaction: 充值
      id_document: 实名认证
      statistic/orders_grid: 指令统计
      statistic/trades_grid: 交易统计
      statistic/members_grid: 用户统计
      statistic/deposits_grid: 充值统计
      statistic/withdraws_grid: 提现统计
      admin/deposits_grid: 充值管理
      admin/withdraws_grid: 提现管理
      deposits/bank: 银行转账
      withdraws/bank: 银行转账
      withdraws/satoshi: 银行转账
    attributes:
      api_token:
        access_key: Access Key
        trusted_ip_list: IP白名单
        ip_whitelist: IP白名单
        label: 标签
        actions: 操作
      identity:
        email: 邮箱地址
        password: 新密码
        password_confirmation: 确认密码
      document:
        zh_cn_body: 中文内容
        zh_cn_title: 中文标题
        zh_cn_desc: 中文描述
        zh_cn_keywords: 中文关键字
        en_body: 英文内容
        en_title: 英文标题
        en_desc: 英文描述
        en_keywords: 英文关键字
        key: 索引键
        is_auth: 是否登录查阅
      fund_source:
        address: 提现地址
        category: 提现方式
        label: 标签
      account:
        currency: 币种
        currency_text: 币种
        balance_and_locked: 余额 / 冻结
        balance: 余额
        locked: 冻结
      deposit:
        state: 状态
        tx_id: TxID
        member_id: 用户 ID
        created_at: 提交时间
        address: 地址
        amount: 充值金额
        done_at: 完成时间
        sn: SN
      withdraw:
        id: ID
        sn: SN
        withdraw_id: ID
        created_at: 创建时间
        done_at: 完成时间
        sum: 总金额
        fee: 手续费
        currency: 币种
        amount: 提现金额
        address: 地址
        state: 状态
        state_text: 状态
        tx_id: TxID
        fund_source_id: 提现地址
        detail: 详情
      account_version:
        id: 编号
        locked: 冻结
        amount: 金额
        balance: 余额
        reason: 原因
        reason_text: 原因
        modifiable_id: 相关编号
        modifiable_type: 关联
        created_at: 创建日期
        in: 收入
        out: 支出
        fee: 手续费
      token/reset_password:
        email: 邮箱地址
        member: 会员
      trade:
        bid: 买入
        ask: 卖出
        fee: 手续费
        price: 成交价
        volume: 成交量
        category: 买/卖
        order: 订单
      order:
        bid: 买入
        ask: 卖出
        price: 价格
        total: 总价
        volume: 数量
        origin_volume: 数量
        sum: 总价
        category: 买/卖
        kind: 类别
        at: 时间
        id: 编号
        state: 状态
        operation: 操作
      payment_transaction:
        at: 时间
        txid: 交易编号
        amount: 金额
        confirmations: 确认数
        state: 状态
        state_done: 完成
        state_wait: 等待
      member:
        id: 编号
        name: 真实姓名
        display_name: 论坛昵称
        email: 邮件地址
        created_at: 注册时间
        sn: 个人识别码
        id_document_number: 身份证号码
        tag_list: 标签
        activated: 激活成功
        activated?: "邮件激活"
        id_document_verified?: "实名认证"
        two_factor_activated?: "二次验证"
        phone_number: 手机号码
      two_factor/sms:
        phone_number: 手机号码
        otp: 验证码
      withdraws/bank:
        id: 提现编号
        member_name: 用户
        currency_obj_key_text: 币种
        state_and_actions: 状态/操作
        fund_source: 提现银行
        fund_extra: 银行
        fund_extra_text: 提现银行
        fund_uid: 提现银行账户
        sum: 提现金额
        fee: 手续费
        amount: 提现金额
        remark: 备注
        created_at: 时间
      deposits/bank:
        created_at: 时间
        holder: 持卡人姓名
        fund_extra: 转账银行
        fund_uid: 转账账号
        member_sn: 个人识别码
        member_name: 开户户名
        amount: 充值金额
        sn: 转账备注（必填）
        state_and_action: 状态 / 操作
        label: 标签
        fund_source: 充值账号
      deposits/satoshi:
        created_at: 时间
        txid: 交易哈希
        amount: 充值数量
        memo: 确认数
        aasm_state_text: 状态
      withdraws/satoshi:
        id: 提现编号
        member_name: 用户
        currency_obj_key_text: 币种
        state_and_actions: 状态/操作
        fund_extra_text: 提现标签
        fund_extrat: Label
        fund_source: 提现标签/地址
        fund_uid: 提现地址
        created_at: 时间
        sum: 数量
        amount: 金额
        remark: 备注
        fee: 手续费
    errors:
      models:
        order_bid:
          attributes:
            sum:
              expensive: 账户余额不足
            price:
              range: 请指定适当的价格
        order_ask:
          attributes:
            origin_volume:
              expensive: 账户余额不足
            price:
              range: 请指定适当的价格
        account:
          attributes:
            balance:
              less: 您的账户余额不足
        identity:
          attributes:
            email:
              invalid: 无效的邮件地址
            password:
              invalid: 无效的密码格式，请重新输入。
            password_confirmation:
              confirmation: 与您输入的新密码不一致，请重新输入。
        token/reset_password:
          attributes:
            base:
              too_soon: 访问过于频繁，请稍后再试。
            email:
              not-member: 请输入有效的邮箱地址。
              match: 登录邮件地址错误。
            password:
              invalid: 密码格式错误
            member:
              blank: 不存在
        activation:
          attributes:
            base:
              too_soon: 距离上次给您发送激活邮件还未超过5分钟
        fund_source:
          attributes:
            address:
              satoshi_ismine: 为系统所有，请使用您所拥有的提现地址进行绑定。
              satoshi_invalid: 格式无效，请填写正确的比特币提现地址。
        withdraw:
          attributes:
            password:
              match: 密码不匹配
            amount:
              poor: 热钱包金额不足
              bank_min: 小于 5000.00
        two_factor:
          attributes:
            otp:
              invalid: 密码有误，请重新输入。
        application:
          attributes:
            redirect_uri:
              fragment_present: cannot contain a fragment.
              invalid_uri: must be a valid URI.
              relative_uri: must be an absolute URI.
        withdraws/satoshi:
          attributes:
            sum:
              poor: 账户余额不足，请核对。
              greater_than: 小于单笔最低限额。
            fund_uid:
              blank: 请输入您的提现地址。
              invalid: 无效的提现地址，请核对。
              ismine: 提现地址为系统所有，请更换其他地址。
      messages:
        invalid_email: 无效的邮件地址
        undef: 未知错误原因
        less: 余额不足
        verify: 验证失败
        strength: 无效的密码强度
        password: 请输入至少6位密码, 建议包含大写、小写字母与数字。
        orders:
          price: 价格限额 %{l} ~ %{h}
          sum: 挂单总限额 %{l} ~ %{h}
          precision: 最低精度为 %{p}
  banks:
    icbc: 工商银行
    cbc: 建设银行
    bc: 中国银行
    bcm: 交通银行
    abc: 农业银行
    cmb: 招商银行
    cmbc: 民生银行
    cncb: 中信银行
    hxb: 华夏银行
    cib: 兴业银行
    spdb: 浦东发展银行
    bob: 北京银行
    ceb: 光大银行
    sdb: 深圳发展银行
    pab: 平安银行
    gdb: 广东发展银行
    psbc: 中国邮政储蓄银行
  currency:
    satoshi:
      key: BTC
      code: BTC
      name: 比特币
      format: '0,0.0000'
    bitsharesx:
      key: BTS
      code: BTSX
      name: 比特股
      format: '0,0.0000'
    renminbi:
      key: CNY
      code: CNY
      name: 人民币
      format: '0,0.00'
    dogecoin:
      key: DOG
      code: DOGE
      name: 狗狗币
      format: '0,0.0000'
    protoshare:
      key: PTS
      code: PTS
      name: 原型股
      format: '0,0.0000'
  datagrid:
    empty: 没有任何数据查询结果
    filters:
      date:
        range_separator: " ~ "
      datetime:
        range_separator: " ~ "
    form:
      submit: 查询
    admin_deposits_grid:
      columns:
        sn: 充值编号
        created_at: 时间
        channel_key_text: 通道
        fund_extra_text: 资金来源
        fund_uid: 资金账户
        txid: 交易
        amount: 金额
        fee: 手续费
        currency_text: 币种
        aasm_state_text: 状态
        member_name: 会员
    bank_deposits_grid:
      columns:
        sn: 充值编号
        created_at: 充值时间
        channel_key_text: 充值方式
        fund_extra_text: 开户行
        fund_uid: 充值账户
        amount: 充值金额
        fee: 手续费
        aasm_state_text: 状态
    coin_deposits_grid:
      columns:
        sn: 充值编号
        txid: 交易编号
        created_at: 提交时间
        amount: 充值金额
        aasm_state_text: 状态
        memo: 确认数
    withdraws_grid:
      columns:
        sn: SN
        name: 姓名
        currency_text: 币种
        amount: 实到金额
        fee: 手续费
        created_at: 提现时间
        done_at: 完成时间
        state_text: 状态
    members_grid:
      columns:
        sn: 识别码
        email: 邮件地址
        created_at: 注册时间
        actions: 操作
    account_versions_grid:
      columns:
        created_at: 时间
        currency_text: 账户
        balance: 余额变更
        in: 收入
        out: 支出
        amount: 结余
        reason_text: 理由
        modifiable_type: 业务
        fee: 手续费
      filters:
        reason: 分类
        currency: 币种
    statistic_members_grid:
      columns:
        sn: 识别码
        id: 编号
        email: 邮件地址
        created_at: 注册时间
        activated: 激活
        detail: 详情
        action: 操作
      filters:
        sn: 识别码
        activated: 是否激活
        created_at: 注册时间
        email: 邮件地址
    statistic_orders_grid:
      columns:
        id: 编号
        price: 价格
        volume: 成交量/挂单量
        created_at: 挂单时间
        state_text: 状态
        member_id: 用户
      filters:
        state: 状态
        currency: 币种对
        created_at: 时间
        type: 买入/卖出
    statistic_trades_grid:
      columns:
        id: 编号
        price: 成交价
        volume: 成交量
        strike_amount: 合计
        created_at: 时间
      filters:
        currency: 币种对
        created_at: 时间
    statistic_deposits_grid:
      columns:
        member: 用户
        tx_id: 交易号
        amount: 金额
        currency: 币种
        created_at: 时间
        state_text: 状态
      filters:
        currency: 币种
        state: 状态
        created_at: 时间
    statistic_withdraws_grid:
      columns:
        member: 用户
        address: 支付地址
        amount: 金额
        currency: 币种
        created_at: 时间
        state_text: 状态
      filters:
        state: 状态
        created_at: 时间
  deposit_channel:
    bank:
      key: 银行转账
      title: 银行转账充值
      intro: 通过银行转账的方式，从您的银行账户充值人民币到您的貔貅账户。
      latency: 10 分钟到账
      transfer: 人工处理
      go: 立即充值
    satoshi:
      key: 块链
      title: 比特币充值
      intro: 从本地钱包客户端或任意在线钱包客户端转出比特币到我们为您提供的充值地址。
      latency: 10 分钟到账
      transfer: 自动
      go: 立即充值
  deposits/bank:
    aasm_state:
      submitting: 已提交
      cancelled: 已撤销
      submitted: 受理中
      accepted: 充值成功
      rejected: 已驳回
      checked: 充值成功
      warning: 异常
  private:
    deposits:
      banks:
        destroy:
          notice: 撤销充值请求成功。
        create:
          notice: 您的充值订单提交成功，请按照提示继续完成您的转账操作。
          submit: 提交
        new:
          fund_source: 充值账号
          manage_fund_source: 管理充值账号
          submit: 提交
        edit:
          bank: 收款银行
          branch: 收款开户行
          hodler: 收款账号
          account: 收款账号
    fund_sources:
      index:
        manage_coin_address: 管理 %{name} 地址
        manage_bank_account: 管理银行账号
        guide_intro_coin: 通过增加%{name}提现地址，以便每次提现时快速选择。
        guide_intro_bank: 通过增加提现银行账号，以便每次提现时快速选择。
        new: 新建
        currency: 币种
        bank: 银行
        label: 标签
        account: 账号
        address: 地址
        action: 操作
        delete: 移除
        are_you_sure: 确定移除以保存的地址?
      new:
        fund_source_selector: 银行
        fund_source_uid: 账号
        fund_source_label: 标签
        fund_source_address: 地址
        extra_hint: 若您的开户银行不再列表中，请联系客服
    history:
      transaction:
        Deposit: 充值
        Withdraw: 提现
      account:
        buy: 买入
        sell: 卖出
        filter_by_type: 查询类型
        account_history: 账户记录
        type: 类型
        timestamp: 时间
        fee: 手续费
        currency: 货币
        amount: 金额
        txid: 交易哈希
      orders:
        order_history: 委托记录
        id: ID
        type: 类型
        state: 状态
        market: 货币对
        price: 委托价
        volume: 委托数量
        average_price: 平均成交价
        fullfilled_volume: 成交数量
        timestamp: 委托时间
      order:
        ask: 卖出
        bid: 买入
        wait: 待成交
        cancel: 已取消
        done: 已成交
      trades:
        trade_history: 成交记录
        side: 类型
        created_at: 时间
        base_currency: 基准货币
        base_amount: 数量
        quote_currency: 报价货币
        quote_amount: 数量
        price: 成交价
      trade:
        sell: 卖出
        buy: 买入
    trade:
      trades:
        orders:
          title: 挂单记录
        trades:
          title: 交易记录
        charges:
          title: 充值记录
      orders:
        index:
          done: 已成交
          cancel: 撤单
          confirm: '确定要进行撤单 #%{id} 吗？'
        destroy:
          'true': "#%{id} 撤单成功"
          'false': "#%{id} 撤单失败"
    withdraws:
      update:
        request_accepted: 提现申请提交成功
      destroy:
        request_canceled: 提现申请已撤销
      index:
        fee: 手续费
        total: 总计
        withdraw_history: 提现历史记录
      create:
        two_factors_error: 两步验证失败
      banks:
        update:
          notice: 银行转账提现申请已提交，我们将尽快为您处理。
          alert_two_factor: 两步验证错误
        destroy:
          notice: 银行转账提现申请已撤销，冻结金额已退回到您的账户中。
        new:
          fund_source: 提现账号
          manage_fund_source: 管理提现账号
          submit: 提交
          allin: 全部提取
        create:
          notice: 您的提现请求提交成功，请按照提示继续完成您的转账操作。
      satoshis:
        destroy:
          notice: 提现申请已被撤销，冻结余额已返还到您的账户
        update:
          notice: 提现申请成功，我们会尽快处理您的请求
          alert_two_factor: 两步验证错误
        new:
          submit: 提交
          allin: 全部提取
          fund_source_label: 标签
          manage_fund_source: 管理提现地址
        create:
          notice: 您的提现请求提交成功，请按照提示继续完成您的转账操作。
    tickets:
      index:
        new_ticket: 新建服务单
      new:
        intro: 如果您有任何问题，意见或建议需要和我们沟通，请给我们建立一个服务单，我们会尽快回复您。
      ticket_create_succ: 服务单创建成功。
      ticket_create_fail: 服务单创建失败, 请稍候再试。
      comment_succ: 回复成功。
      cooment_fail: 服务单创建失败, 请稍候再试。
      me: 我
      supporter: 客服
      close: 关闭服务单
      close_succ: 服务单已关闭
      close_confirm: 您确定要关闭这个服务单吗？
      title_content_both_blank: 标题和描述至少要填写一个哦！
      from: 来自
      view_closed_tickets: 查看已结束的服务单
      view_open_tickets: 查看未结束的服务单
    account_versions:
      index:
        description: 每一笔交易、每一分钱收入都是有据可查，巨细无遗的。
    api_tokens:
      user_tokens:
        no_token: 没有API密钥
        edit: 编辑
        destroy: 删除
        destroy-confirm: 密钥删除之后无法找回，您确认要继续吗？
        create: 创建新密钥
        http: HTTP API 文档
        websocket: Websocket API 文档
        more: '更多API信息请查看Github上的API章节：'
      oauth_tokens:
        panel_title: 应用绑定
        title: 已绑定的第三方应用
        oauth: OAuth认证接口文档
        intro: 管理所有您绑定过的第三方应用。
        no_token: 没有绑定第三方应用
        unbind: 解除绑定
        unbind-confirm: 您确认要解除绑定吗？
        oauth_app_name: 应用名称
        oauth_app_expire: 授权自动过期时间
        oauth_app_scope: 授权范围
      unbind:
        success: 绑定已成功解除。
        failed: 解除绑定失败。
      new:
        label_hint: 标签可以帮助记忆密钥的用途，可选
      create:
        alert_two_factor: 两步验证失败。
        success: 密钥创建成功。
        failed: 很抱歉，密钥创建失败, 请再几分钟后重试或联系管理员。
        desc: 请将以下Access Key和Secret Key复制粘贴到安全的地方保存。该页面关闭之后Secret Key不会再显示。
      edit:
        access_key_hint: 创建时间 %{created_at}
        label_hint: 标签可以帮助记忆密钥的用途，可选
        ip_whitelist_hint: IP地址以逗号分隔，留空表示任何IP都可使用该密钥
      update:
        alert_two_factor: 两步验证失败。
        success: 保存成功。
        failed: 保存失败, 请再几分钟后重试或联系管理员。
      destroy:
        success: 密钥已删除。
        failed: 密钥删除失败。
    assets:
      index:
        liability-proof: 资产证明
        btc-assets: BTC资产清单
        cny-assets: CNY资产清单
      liability_tabs:
        verify-btc: 验证我的BTC资产
        verify-cny: 验证我的CNY资产
        btc-assets-total: '交易所BTC总资产：'
        cny-assets-total: '交易所CNY总资产：'
      liability_proof:
        title: 资产证明
        intro: 我们将银行账户，比特币钱包地址，以及用户存款总额公开以便用户时刻了解我们的资产状况；我们提供的数字证明能证明我们提供的存款总额数据是真实的。我们通过技术手段来保证您的资金处于随时能够提取的状态。
        how-to-verify: 如何验证交易所具备偿付能力？
        how-to-verify-uri: https://peatio.com/documents/liability_proof
      liability_data:
        liability-proof-generating: 用户资产证明正在生成中，请30分钟后再来。
        root-json: 交易所总资产验证代码
        partial-tree: '我的%{currency}资产：'
        get-partial-tree: 获取我的资产验证代码
        timestamp: 当前操作仅针对您在%{time}的资产验证。
        go-verify: 去验证
      btc_assets:
        title: BTC资产清单
        intro: 查看交易所全部BTC资产清单
        total: BTC总资产
        address: 钱包地址
      cny_assets:
        title: CNY资产清单
        intro: 查看交易所全部CNY资产清单
        total: CNY总资产
        description: " <p>每位登录貔貅的用户可通过查询貔貅唯一开户银行余额监督我们的服务。</p> <p>开户银行： %{bank}</p> <p>开户帐号： %{address}</p> <p>查询密码： %{password}</p> <p>查询电话： %{tel}</p>"
      partial_tree:
        success: '获取成功！验证数据生成时间为：%{timestamp}'
    funds:
      show:
        account_history: 账户历史记录
        cny_format: '0.00'
        btc_format: '0.00000000'
        reason:
          cny:
            strike_add: 成交卖出
            strike_sub: 成交买入
            deposit: 充值
            withdraw: 提现
            fix: 系统修正
          btc:
            strike_add: 成交买入
            strike_sub: 成交卖出
            deposit: 充值
            withdraw: 提现
            fix: 系统修正
        ref:
          system: 系统
          default: 默认
    id_documents:
      edit:
        state: 验证状态
        state_unverified: 未验证
        state_verifying: 验证中
        state_verified: 已验证
        name: 真实姓名
        birth_date: 生日
        address: 地址
        city: 城市
        country: 国家
        zipcode: 邮编
        id_document_type: 证件类型
        id_document_number: 证件号码
        id_document_file: 证件照片
        id_bill_type: 账单类型
        id_bill_file: 账单照片
      update:
        notice: 实名认证信息已成功提交。
    markets:
      show:
        error: 委托挂单失败
        success: 委托挂单成功
        analysis_panel: 分析面板
        help_panel: 帮助面板
        done: 成交
        cancel: 撤单
        cancel_confirm: 确认撤销此单吗？
        confirm: 确认
        ask_order: '卖 ##sn#'
        bid_order: '买 ##sn#'
        my_active_order: <v>有</v><v>效</v><v>委</v><v>单</v>
        my_done_order: <v>成</v><v>交</v><v>委</v><v>单</v>
        trades: <v>委</v><v>单</v><v>成</v><v>交</v>
        market_switch: <v>交</v><v>易</v><v>品</v><v>种</v>
        chat: 聊天频道
      range_switch:
        switch_1: 1m
        switch_5: 5m
        switch_15: 15m
        switch_30: 30m
        switch_60: 1h
        switch_120: 2h
        switch_360: 6h
        switch_1440: 1d
        switch_4320: 3d
        switch_10080: 1w
      depths:
        price: 价格
        amount: 数量
        buy: 买入
        sell: 卖出
        ask_orders: 卖出
        bid_orders: 买入
      ticker:
        last: 最新成交价
        ask: 卖一价
        bid: 买一价
      account_balance:
        title: 账户余额
        available: 可用 %{currency}
      balance:
        balance: 账户余额
      bid_entry:
        title: " [买入] "
        action: 提交 [买入] 委单
        price: 价格
        last_price: 最新价格
        amount: 数量
        total: 金额
        balance: 账户余额
      ask_entry:
        title: " [卖出] "
        action: 提交 [卖出] 委单
        price: 价格
        last_price: 最新价格
        amount: 数量
        total: 金额
        balance: 账户余额
      place_order:
        price_high: 高
        price_low: 低
        full_bid: 满
        full_ask: 空
      order_book:
        title: 市场实时委单记录
        volume: 数量
        price: 价格
        amount: 总价
        ask: 卖出
        bid: 买入
        fade_toggle_depth: 市场深度
      market_trades:
        title: 实时委单成交记录
        time: 成交时间
        price: 成交价
        volume: 成交量
        amount: 总价
      header:
        network: 连接状态
        vol: 二十四小时 成交量
        high: 最高
        low: 最低
      settings:
        sound: 音效
        notification: 桌面实时通知
        title: 设置
      account_summary:
        account: 账号
        title: 总资产约
        amount: 总计
        locked: 冻结
        funds: "[资金]"
        signout: "[安全退出]"
        settings: "[账户设置]"
        view_all_accounts: "[查看全部账户]"
        hide_all_accounts: "[隐藏其他账户]"
      market_switch:
        title: "[选择交易品种]"
        name: 交易对
        ask: 卖出价
        bid: 买入价
      my_done_orders:
        title: 我的 [成交委单]
        filter: 过滤
        all: 查看 [全部委单]
        buy: 查看 [买入委单]
        sell: 查看 [卖出委单]
        cancel: 已取消订单
        price: 成交价
        volume: 成交量
        time: 创建时间
      my_orders:
        title: 我的 [有效委单]
        orders_wait: 挂单纪录
        orders_done: 已完成订单
        orders_cancel: 最新撤销
        clear_all: 全部 [买卖委托]
        clear_bids: '[买入委托]'
        clear_asks: '[卖出委托]'
        confirm_clear_all: 确定要撤销全部 [买卖委单] 吗?
        confirm_clear_bids: 确定要撤销 [买入委单] 吗?
        confirm_clear_asks: 确定要撤销 [卖出委单] 吗?
        one_click_clear: 一键撤销
        price: 委单价
        volume: 委单量
        time: 创建时间
        operation: 撤销
      mask:
        warning: 请 <a class=text-up href='/'>登录</a> 或 <a class=text-up href='/'>注册</a> 后进行操作
      klime_chart:
        title: K线图
      global:
        global_orders_title: 十档盘口
        global_trades_title: 成交记录
      chat:
        title: 聊天频道
    settings:
      success: 设置成功！
      failure: 无效动态密码，设置失败。请重试。
      index:
        safety_instruction: 您应启用全部 <b>安全设置</b><i class='fa fa-bolt'></i>，以保障帐户及资金安全。
        reset_password: 重置登录密码
        reauthenticate: 身份验证
        activated: 邮件已经发送至您的邮箱，请您尽快进入您的邮箱进行验证，如未收到请点击再次发送。
        auth-activated: 请您验证邮箱地址，否则将无法进行任何操作。
        auth-verified: 请您提交实名认证，否则将无法进行任何操作。
        email:
          title: 邮箱验证
          description: 您的邮箱还未经过验证，点击“发送邮件”按钮，完成验证。
          description-activated: 您的邮箱已验证通过，请牢记并保护好此邮箱地址，这是您作为登录的唯一账户。
          resend: 再次发送
          activated: 已绑定
          go: 设置
        phone_number:
          title: 手机绑定
          description: 绑定手机号码，让你在貔貅交易所的资金更安全，您可以即时收到在网站操作的动态提醒并及时监控账号安全。
          go: 设置
          verified: 已验证
        two_factor_auth:
          title: 两步验证
          description: 两步验证为您的帐户额外添加了一层保护。
          enable: 设置
          disable: 解除
        verification:
          title: 实名认证
          description: 为配合国家相关法令条例，请您正确输入信息，进行身份认证，身份认证未完成将不能在网站进行任何操作。
          go: 设置
          verified: 已验证
        asset_passwords:
          title: 资金密码
          description: 在您提现时，需要资金密码进行验证，强烈建议您不要使用和登录密码同样的密码！
          go: 设置
        passwords:
          title: 登录密码
          description: 此密码仅限作网站登录使用，请您牢记。
          go: 修改
          set: 设置
        api_tokens:
          title: API密钥
          description: 申请和管理您的API密钥
          go: 设置
        weibo:
          title: 绑定微博
          description: 绑定微博后你可以通过微博进行登录, 而无需每次都输入账号密码.
          bound_desc: 此账号已经与 %{nickname} 绑定
          bind: 绑定
          unbind: 解除绑定
    otps:
      new:
        step_1: 第一步
        step_2: 第二步
        step_3: 第三步
        or: 或
        download_app: 下载并打开Google Authenticator应用到您的智能手机上。
        scan_qr_code: 用手机扫瞄二维码
        enter_passphrase: 将以下密文手动输入到手机验证器中
        enter_passcode: 填入手机显示的动态密码以激活两步验证
    shared:
      balances:
        locked: 冻结
        balance: 余额
        available: 可用
        title: "%{icon} %{c} 账户"
        cny_format: '0.00'
        btc_format: '0.00000000'
        total: 总额合计
  guides:
    private:
      settings:
        panel: 用户设置
        index:
          intro: 管理并修改您的个人资料及绑定信息。
      api_tokens:
        panel: API密钥
        index:
          title: 我的API密钥
          intro: 貔貅交易所为您提供了功能完备,高性能的自动化交易API, 通过API您能够得到当前市场行情, 建立买单卖单, 查询自己的委托及成交记录, 查询账户余额及个人信息.
        new:
          title: 创建新密钥
        create:
          title: 创建新密钥
        edit:
          title: 设置API密钥
        update:
          title: 设置API密钥
      tickets:
        panel: 服务单
      fund_sources:
        panel: 充值提现账号管理
        index:
          title: 充值提现账号管理
          intro: 通过增加充值提现账号，以便每次充值提现时快速选择。
      id_documents:
        panel: 实名认证
        new:
          title: 提交实名认证信息
          intro: 为配合国家相关法令条例，请您正确输入信息，进行身份认证，身份认证未完成将不能在网站进行任何操作。
    panels:
      balance: 用户账户信息
    verify:
      google_auths:
        panel: 两步验证
        edit:
          title: 解除两步验证
          intro: 若您换了新手机，您可以先解除旧手机的两步验证，接触后再用新手机进行两步验证的设置。
      sms_auths:
        panel: 绑定手机号码
    reset_passwords:
      panel: 登录密码
      new:
        title: 重置登录密码
        intro: 请您输入您创建账户时的邮箱地址，输入验证码提交后，进入邮箱，根据提示重置密码。
      create:
        title: 重置登录密码
        intro: 请您输入您创建账户时的邮箱地址，输入验证码提交后，进入邮箱，根据提示重置密码。
      edit:
        title: 设置登录密码
      update:
        title: 设置登录密码
    sessions:
      panel: 登录
      new:
        title: 登录我的账户
        intro: 现在登录，以便您开始交易，随时关注交易动态。
      failure:
        title: 登录我的账户
        intro: 现在登录，以便您开始交易，随时关注交易动态。
    identities:
      panel: 创建账户
      new:
        title: 创建我的账户
        intro: 这将是您在貔貅交易所使用各项服务所需要的用户名，例如交易购买、转账、提币、提现等，为了您的账户安全，尽量避免不安全的因素，请您填写完整。
      edit:
        panel: 我的账户
        title: 修改密码
    two_factors:
      panel: 两步验证
  simple_form:
    placeholders:
      deposit:
        bank:
          amount: 最低金额100元
      session:
        email: 邮箱地址
      identity:
        email: 例如：xiaobai@example.com
        password: 请设置登录密码
        password_confirmation: 确认密码
        edit:
          password: 请设置新密码
      document:
        key: 文章连接URL键值
        title: 文章标题
      fund_source:
        label: 真实姓名
        address: 地址
      order_bid:
        origin_volume: 买入数量
        sum: 总成交金额
      order_ask:
        origin_volume: 卖出数量
        sum: 总成交金额
      reset_password:
        email: 例如：xiaobai@example.com
        password: 请设置登录密码
      withdraw:
        bank:
          sum: 最低金额100元，单笔限额5万元
        satoshi:
          sum: 最低 0.001
          fund_extra: 填写常用标签（可选）
    hints:
      deposit:
        bank:
          sum: "<a target='_balance' href='#'>资费说明</a>"
          member_name: "<span class='text-danger'>充值银行账户姓名必须与您的实名认证姓名一致</span>"
          sn: "<span class='text-danger'>请您务必在银行转账操作备注中填写数字: <b>%{sn}</b>，否则我们无法快速处理您的订单。</span>"
      two_factor:
        otp_secret: 建议您备份好二维码图片或者密文，以免手机意外丢失后给您带来不便。
        otp: 您的验证器每三十秒会重新生成新密码，请及时输入。
      identity:
        password: 请输入至少6位密码, 建议包含大写、小写字母与数字。
      reset_password:
        password: 请输入至少6位密码, 建议包含大写、小写字母与数字。
      id_document:
        name: 请填写与您证件上一致的姓名。
      withdraw:
        bank:
          member_name: "<span class='text-danger'>提现银行账户姓名必须与您的实名认证姓名一致</span>"
          sum: "<a target='_balance' href='#'>资费说明</a>"
          fund_extra: 若您的开户银行不再列表中，请联系客服
        satoshi:
          sum: "<a target='_balance' href='#'>资费说明</a>"
    creating: Creating...
    updating: Updating...
    buttons:
      or: or
      cancel: 取消
    'yes': '是'
    'no': '否'
    required:
      text: 必须的
      mark: "*"
    error_notification:
      default_message: '请检查以下问题:'
    labels:
      defaults:
        title: 标题
      google_auth:
        uri: 二维码
        otp_secret: 密文
        otp: 验证器上的密码
      fund_source:
        label: 开户行 / 标签
        address: 银行卡号 / 地址
        category: 选择提现种类
      session:
        email: 登录邮箱
        password: 登录密码
        captcha: 验证码
      identity:
        email: 登录邮箱
        old_password: 旧密码
        password: 新密码
        password_confirmation: 确认密码
      reset_password:
        password: 新密码
      ticket:
        content: 详细描述
      withdraw:
        bank:
          fund_extra: 开户行
          sum: 提取金额
          account_balance: 可用金额
          member_name: 账户名
        satoshi:
          fee: 手续费
          sum: 提取金额
          fund_uid: 提现地址
          fund_extra: 提现标签
          account_balance: 可用金额
          member_name: 账户名
  admin:
    deposits:
      banks:
        index:
          oneday: 二十四小时内充值订单
          available: 全部未完成充值订单
        show:
          alert: 未发现外部充值账单，无法处理充值。
          notice: 此账目已经充值成功，请手工记录。
          deposit: 充值请求
          accept: 充值
          target_deposit: 外部充值
          confirm: 确认给用户进行充值吗？
        update:
          blank_txid: Txid 不能为空
      satoshis:
        update:
          notice: 此笔充值已经成功到账。
        index:
          accept: 立即充值
          accept_confirm: 确定立刻确认此充值？
    tickets:
      view: 查看
      close: 关闭服务单
      comments_count: 回复数量
      replies: 回复
      open_tickets: 未结束服务单
      closed_tickets: 已结束服务单
    members:
      index:
        search: 搜索
        members: 用户列表
        email: 邮箱地址
        name: 姓名
        phone: 手机号码
        wallet_address: 钱包地址
      show:
        member_title: 用户信息
        actions_title: 操作
        accounts_title: 账户信息
        account_versions_title: 账户记录
    dashboard:
      index:
        accounts_title: 账户汇总
        daemons_title: 系统汇总
    documents:
      index:
        new: 新建文档
    statistic:
      filter: 筛选
      summary: 总结
      click-to-expand: 点击展开
      members:
        show:
          table: 用户数据结果
      orders:
        show:
          avg: 挂单均价
          sum: 挂单量
          sum_strike: 被成交量
          count: 挂单数
      trades:
        show:
          count: 成交数
          volume: 总量成交
          amount: 总价成交
          min_price: 最低成交价
          max_price: 最高成交价
          avg_price: 平均成交价
          amount_fee: 总价手续费
          volume_fee: 总量手续费
      deposits:
        show:
          count: 总数
          amount: 金额合计
      withdraws:
        show:
          count: 总数
          amount: 金额合计
          fee: 手续费
    withdraws:
      banks:
        index:
          one: 待处理提现订单
          all: 二十四小时内订单
          empty: 无任何数据
        show:
          process: 受理
          succeed: 提现
          reject: 驳回
          succeed_confirm: 确定处理提现？
          reject_confirm: 确定驳回提现？
          withdraw: 银行卡提现
          empty: 无任何数据
      satoshis:
        index:
          one: 待处理提现订单
          all: 二十四小时内订单
          empty: 无任何数据
        show:
          process: 受理
          succeed: 提现
          reject: 驳回
          succeed_confirm: 确定处理提现？
          reject_confirm: 确定驳回提现？
          withdraw: 比特币提现
  deposits/satoshi:
    aasm_state:
      submitted: 受理中
      accepted: 充值成功
      checked: 充值成功
      warning: 异常
  doorkeeper:
    scopes:
      profile: 读取您的基本账户信息(如姓名, 邮件地址)和账户余额
      history: 读取您的挂单和成交记录
      trade: 代表您在Peatio上进行交易
    authorizations:
      new:
        title: Peatio 第三方应用授权
        authorize_html: 确定要授权 <strong class='text-info'>%{name}</strong> 使用您的账户吗？
        scopes: '该应用将获得如下权限：'
        authorize: 同意
        deny: 拒绝
    errors:
      messages:
        invalid_request: The request is missing a required parameter, includes an unsupported parameter value, or is otherwise malformed.
        invalid_redirect_uri: The redirect uri included is not valid.
        unauthorized_client: The client is not authorized to perform this request using this method.
        access_denied: The resource owner or authorization server denied the request.
        invalid_scope: The requested scope is invalid, unknown, or malformed.
        server_error: The authorization server encountered an unexpected condition which prevented it from fulfilling the request.
        temporarily_unavailable: The authorization server is currently unable to handle the request due to a temporary overloading or maintenance of the server.
        credential_flow_not_configured: Resource Owner Password Credentials flow failed due to Doorkeeper.configure.resource_owner_from_credentials being unconfigured.
        resource_owner_authenticator_not_configured: Resource Owner find failed due to Doorkeeper.configure.resource_owner_authenticator being unconfiged.
        unsupported_response_type: The authorization server does not support this response type.
        invalid_client: Client authentication failed due to unknown client, no client authentication included, or unsupported authentication method.
        invalid_grant: The provided authorization grant is invalid, expired, revoked, does not match the redirection URI used in the authorization request, or was issued to another client.
        unsupported_grant_type: The authorization grant type is not supported by the authorization server.
        invalid_resource_owner: The provided resource owner credentials are not valid, or resource owner cannot be found
        invalid_token:
          revoked: The access token was revoked
          expired: The access token expired
          unknown: The access token is invalid
    flash:
      applications:
        create:
          notice: Application created.
        destroy:
          notice: Application deleted.
        update:
          notice: Application updated.
      authorized_applications:
        destroy:
          notice: Application revoked.
  easy_table:
    satoshi:
      amount: 金额
      txid: TxID
      created_at: 创建时间
      memo: 确认数
      member_name: 用户
      state_and_actions: 状态/操作
      currency_obj_key_text: 币种
    bank:
      sn: SN
      amount: 金额
      created_at: 创建时间
      fund_source: 账号
      memo: Momo
      member_name: 用户
      state_and_actions: 状态/操作
      currency_obj_key_text: 币种
  enumerize:
    account_version:
      reason:
        fix: 系统修正
        unknown: 未知
        strike_add: 成交增加
        strike_sub: 成交扣除
        strike_fee: 手续费
        strike_unlock: 成交解除冻结
        order_cancel: 撤单
        order_submit: 挂单
        deposit: 充值
        withdraw: 提现
        withdraw_lock: 提现冻结
        withdraw_unlock: 提现驳回
    state:
      done: 完成
      wait: 等待
      cancel: 取消
    currency:
      cny: CNY
      btc: BTC
    order:
      state:
        done: 完全成交
        wait: 等待成交
        cancel: 撤销
    deposit:
      aasm_state:
        submitted: 受理中
        submitting: 待提交
        accepted: 已到账
        cancelled: 已撤销
        rejected: 已驳回
        checked: 已到账
        warning: 异常
    withdraw:
      state:
        submitting: 受理中
        submitted: 已受理
        rejected: 已驳回
        accepted: 已受理
        suspect: 异常
        processing: 受理中
        done: 完成
        canceled: 已撤销
    fund_source:
      category:
        satoshi: 比特币 - 网络转账
        bank: 人民币 - 银行转账
    id_document:
      id_document_type:
        id_card: 身份证
        passport: 护照
        driver_license: 驾照
      id_bill_type:
        bank_statement: 银行账单
        tax_bill: 税单
  views:
    pagination:
      first: "<<"
      last: '>>'
      previous: "上一页"
      next: 下一页
      truncate: "..."
  comment_mailer:
    admin_notification:
      subject: "[PEATIO] 用户回复了服务单"
      notification_content: 用户 %{email} 回复了服务单，详情请查看链接：
    user_notification:
      subject: "[PEATIO] 你的服务单有了新的回复"
      notification_content: '你的服务单有一条新的回复, 请在下方链接查看详情：'
  deposit_mailer:
    accepted:
      subject: "[貔貅] 你的充值已经到账"
      content: 您的 %{currency} 已经到账.
  mailer:
    dear_user: 您好,
    signature: 貔貅团队
    please_contact: 如果此次登录不是您本人操作，请马上<a href="mailto:%{contact_mail}">联系我们</a>。
    footer: 此邮件由系统自动发出，请勿直接回复。 有问题请<a href="mailto:%{contact_mail}">联系我们</a>。
  member_mailer:
    notify_signin:
      subject: "[PEATIO] 您刚刚成功登录了貔貅交易所"
      just_signed_in: 您刚刚成功登录了貔貅交易所。
    google_auth_activated:
      subject: "[PEATIO] 绑定谷歌两步验证"
      google_auth_activated: 您已绑定谷歌两步验证。
    google_auth_deactivated:
      subject: "[PEATIO] 重置谷歌两步验证"
      google_auth_deactivated: 您已重置谷歌两步验证。
    sms_auth_activated:
      subject: "[PEATIO] 绑定短信两步验证"
      sms_auth_activated: 您已绑定短信两步验证。
    sms_auth_deactivated:
      subject: "[PEATIO] 重置短信两步验证"
      sms_auth_deactivated: 您已重置短信两步验证。
    reset_password_done:
      subject: "[PEATIO] 密码修改成功"
      successful: 您已成功修改密码。请妥善保管~
    phone_number_verified:
      subject: "[PEATIO] 您已成功绑定手机"
      verified: '您已成功绑定手机，号码为：%{phone_number}。'
  system_mailer:
    daily_stats:
      member_stats: 新增用户
      signup: 注册
      activation: 激活
      asset_stats: 资金变动
      trade_stats: 交易变动
      asset_value_change_total: 数字货币变动总计
      trades_change_total: 交易数变动总计
  ticket_mailer:
    admin_notification:
      subject: "[PEATIO] 用户新建了服务单"
      admin_notification_content: 用户 %{email} 新建了服务单，详情请查看链接：
    author_notification:
      subject: "[PEATIO] 您的服务单提交成功"
      thanks_for_submit_ticket: 感谢您的反馈。我们会尽快处理，并第一时间告知您相关进展。
  token_mailer:
    activation:
      subject: "[Peatio] 帐号激活"
      click_to_verify: '感谢您注册 Peatio，赶快点击下面的链接验证你的E-mail吧：'
      unable_to_click: 如果链接无法点击，请完整拷贝到浏览器地址栏里直接访问。
      link_expire: 链接30分钟之内有效。
    reset_password:
      subject: "[Peatio] 请重置您的密码"
      hi: 您好
      follow_the_link: '请使用下面的连接，在30分钟之内尝试重置您的登录密码：'
  withdraw_mailer:
    submitted:
      subject: "[貔貅]你的提现状态更新"
      content: 您的%{currency}提现请求已经被成功提交，我们会尽快处理您的提现请求。谢谢您的耐心等待，如果您有任何问题，请及时与我们联系。
    processing:
      subject: "[貔貅]你的提现状态更新"
      content: 您的%{currency}提现请求正在处理中，谢谢您的耐心等待，如果您有任何问题，请及时与我们联系。
    done:
      subject: "[貔貅]你的提现状态更新"
      content: 您的%{currency}提现请求已经处理完毕，请查询您的账户。如果您有任何问题，请及时与我们联系。
    withdraw_state:
      subject: "[貔貅]你的提现状态更新"
      your_state: '你的提现状态：'
  view_on_github: 到 Github 上查看
  slogan: 貔貅，将致力于成为世界级的交易软件。
  tags:
    vip: VIP
    hero: 超级用户
    admin: 管理员
  trade:
    markets: 市场
    realtime_price:
      title: 实时价格
    account_balance:
      title: 账户余额
  gon:
    ask: 卖出
    bid: 买入
    brand: 貔貅交易所
    notification:
      title: Peatio交易所
      enabled: 实时更新已开启。
      new_trade: "您的%{kind}委托 #%{id} 以 %{price} %{quote_unit} 价格成交，%{kind} %{volume} %{base_unit}。"
  back: 返回
  invalid_password: 无效的登录密码
  all: 全部
  date:
    formats:
      date-short: "%m-%d"
      short: "%m-%d %H:%M"
      default: "%Y-%m-%d %H:%M"
  time:
    formats:
      date-short: "%m-%d"
      short: "%m-%d %H:%M"
      default: "%Y-%m-%d %H:%M"
  sms:
    verification_code: '验证码为：%{code}，30分钟内有效。（提示：工作人员不会索要，切勿泄露！）【貔貅交易所（北京）】'
    password_changed: '%{email} 您好，您已成功修改账户密码，若非本人操作，您的账户可能存在被盗风险，请立即联系客服！【貔貅交易所（北京）】'
    deposit_done: '%{email} 您好，您于%{time}进行了（%{currency}）充值操作，金额为%{amount}。最新余额为：%{balance}。（若非本人操作，请及时联系我们！）【貔貅交易所（北京）】'
    withdraw_done: '%{email} 您好，您于%{time}进行了（%{currency}）提现操作，金额为%{amount}。最新余额为：%{balance}。（若非本人操作，请立即联系客服！）【貔貅交易所（北京）】'
  header:
    home: 首页
    dashboard: 控制面板
    admin: 后台管理
    market: 交易大厅
    settings: 账户
    signin: 登录
    signout: 安全退出
    signup: 创建账户
    login_via_weibo: 微博登陆
    funds: 我的资产
    getstart: 前往交易大厅
    assets: 资产公开
    history: 历史记录
    order_history: 委托记录
    trade_history: 成交记录
    account_history: 账户记录
    my_profile: 用户设置
    tickets: 服务单
    account_balance: 账户资产
    back: 返回
    total: 总额
    deposit: 充值
    withdraw: 提现
  admin_header:
    deposits: 充值管理
    withdraws: 提现管理
    statistics: 数据统计
    id_documents: 身份验证
  footer:
    about: 关于我们
    privacy: 隐私条款
    contact: 联系我们
    price: 资费说明
    liability_proof: 偿付能力验证
  actions:
    go: 立刻前往
    submit: 提交
    deposit: 立刻充值
    select: 请选择
    unlock: 解锁
    confirm: 确认
    back: 返回
    block: 区块中查看地址
    destroy: 删除
    destroy_confirm: 您确定要删除此记录吗？
    detail: 详情
    publish: 发布
    edit: 编辑
    preview: 预览
    close: 退出
    cancel: 撤销
    view: 查看
    member: 查看用户
    transact: 处理
    reject: 驳回
    clipboard:
      click: 点击复制
      done: 复制成功
  chart:
    open: 开盘价
    high: 最高价
    low: 最低价
    close: 收盘价
    price: 价格
    volume: 成交量
<<<<<<< HEAD
    candlestick: 'K线图'
    line: '分时图'
=======
    candlestick: K线图
>>>>>>> 96aed888
    minute: 分
    hour: 小时
    day: 日
    week: 周
    month: 月
    year: 年
    zoom: 缩放
    ask: 买单
    bid: 卖单
    depth: 累计深度
    depth_title: 市场深度
  'yes': '是'
  'no': '否'
  simple_captcha:
    label: 不区分大小写，如果看不清请刷新页面
    placeholder: 请输入图片中的字符
  helpers:
    action:
      view: 查看
      customer_service: 联系客服
    submit:
      order_ask:
        create: 卖出
      order_bid:
        create: 买入
      document:
        create: 创建文档
        update: 更新文档
        destroy: 删除文档
      member:
        update: 开通账户
      identity:
        save: 登录
        create: 注册
        destroy: 登出
        verify: 验证
        update: 修改
      two_factor:
        create: 验证
        update: 激活
      reset_two_factor:
        create: 重置两步验证
      reset_password:
        update: 重置登录密码
        create: 发送重置请求
      fund_source:
        create: 保存
      deposit:
        create: 充值
      id_document:
        create: 提交
      withdraw:
        create: 提交
      ticket:
        create: 提交
  activations:
    new:
      notice: 邮件已经发送至您的邮箱，请您尽快进入您的邮箱进行验证，如未收到请点击再次发送。
      verified: 您的邮箱已验证通过。
      login_required: 本操作需要登录，请先登录
      tip: 激活连接已经发送到 <span class='text-primary'>%{email}</span>
      spam: 该邮件有可能出现在垃圾邮件中，请注意查看。
    edit:
      notice: 邮箱验证已经通过，请您完成其他安全设置。
      alert: 验证链接已过期或无效。
  authentications:
    emails:
      new:
        title: 设置邮箱
        setup_email: 请设置你的邮箱, 否则将无法进行任何操作。
        warning: 设置邮件后, 请查收你的收件箱并进行激活
        email_address: 邮箱地址
        save: 保存
    weibo:
      destroy:
        last_auth_alert: 亲, 微博是你最后一种登录方式了, 解除了就没法登录了
        unbind_success: 已经解除微博绑定
    identities:
      new:
        title: 设置密码
        save: 设置
      create:
        success: 密码设置成功
  forum:
    index:
      notice:
        display_name: 使用论坛前请设置一个昵称
  identities:
    new:
      title: 账户注册
      signin: 立即登录
      password: 请输入至少6位密码, 建议包含大写、小写字母与数字。
    update:
      auth-error: 您输入的旧密码错误，请重新输入。
      auth-same: 您输入的新密码与旧密码相同，请重新输入。
      notice: 登录密码修改成功, 请重新登录。
  layouts:
    admin:
      menus:
        sections:
          members: 用户管理
          deposits: 充值通道
          sites_statistics: 数据统计
          operating: 运营管理
        items:
          operating:
            proofs: 资产证明
            deposits: 充值管理
            documents: 文档管理
            withdraws: 提现管理
            tickets: 服务单管理
          deposits:
            currency: 法币充值
    application:
      close: 关闭
    meta:
      page_title: Peatio - The Opensource Cryptocurrency Exchange
      page_description: Peatio - The Opensource Cryptocurrency Exchange
      page_keywords: Peatio,Opensource,Exchange,Cryptocurrency
  members:
    edit:
      name: 为了保障资金安全，请填写您的真实姓名等信息。
  reset_passwords:
    create:
      success: 重置密码邮件已经发送至您的邮箱，请根据邮件内容进行操作。如未收到邮件，请到“垃圾邮箱”里找一下哦~ 或重新发送请求。
    edit:
      password: 请输入至少6位密码, 建议包含大写、小写字母与数字。
      invalid: 无效的请求
      submit: 重置登录密码
      alert: 无效的重置链接。
    update:
      success: 登录密码已经重置，请妥善保管您的新密码。
      invalid: 无效的请求
  sessions:
    new:
      reset_password: 忘记密码
    new_with_two_factor_auth:
      title: 两步验证
      reset_two_factor: 遗失两步验证
    create_with_two_factor_auth:
      session_expired: 操作超时，请重试。
    create:
      error: 您输入的密码和邮箱地址不正确，请重新输入。
    failure:
      account_locked: 密码错误次数过多，为保证您的帐户安全该帐户已被锁定。重置密码请点击“忘记密码”。
      error: 您输入的密码和邮箱地址不正确，请重新输入。
  shared:
    admin:
      member:
        member_info: 用户信息
        deactive_sms_two_factor: 短信两步验证
        deactive_app_two_factor: 谷歌两步验证
        inactive: 未激活
        deactive: 取消
        are_you_sure: 确认取消二次验证？
      account:
        account_info: 账户信息
        payment_address: 充值地址
    alert:
      modern: 为了不影响交易体验，请使用更流行的浏览器进行交易，我们向您推荐 <a target='_blank' href='http://www.baidu.com/s?wd=Google+Chrome'>Google Chrome 浏览器</a>。
      pusher_unavailable: 与服务器通讯异常，<a href='#' class='alert-link'>请刷新页面重试</a>。
    header:
      balance: 余额
    header_account_balance:
      locked: 冻结
    market:
      ticker:
        ask_price: 卖一
        bid_price: 买一
        high_price: 最高
        low_price: 最低
        volume: 成交量
        latest_price: 最新价格
    frame:
      deposit_now: 马上去充值
  two_factors:
    index:
      verify: 验证
    update:
      alert: 您输入的验证码错误，请重新输入!
    auth:
      please_active_two_factor: 为了您的资金安全, 请先绑定手机或设置两步验证。
      submit: 确认
      otp_placeholder: 6位数字密码
      google_app: 谷歌身份验证器
      sms: 手机短信验证
      send_code: 获取验证码
      send_code_alt: COUNT秒后重新发送
      hints:
        app: 谷歌验证器每三十秒会重新生成新密码，请及时输入。
        sms: 请点击“获取验证码”按纽，我们将会把验证码以短信的方式发到您的手机上。
  verify:
    google_auths:
      edit:
        submit: 确认解除
        warning: '注：若您在使用过程中因安装程序丢失，导致无法继续使用两步认证，请您及时联系我们的在线客服。'
      show:
        step-1: 第一步
        step-2: 第二步
        step-3: 第三步
        or: 或
        download-app: 根据您使用的手机系统类型，点击左侧快捷入口，下载并打开 Google Authenticator 应用到您的智能手机上。
        guide-link: "具体操作方式可<a href='https://support.google.com/accounts/answer/1066447?hl=zh-Hans' target='_blank'>点击这里</a>。"
        scan-qr-code: 用 Google Authenticator 应用扫瞄二维码或将以下密文手动添加到验证器中。
        enter-passcode: 填入手机显示的动态密码以激活两步验证
        submit: 启用
        ios: 苹果 iOS 系统
        android: 谷歌安卓系统
        blackbery: 黑莓系统
        notice:
          already_activated: 您已经成功设定了谷歌两部验证。
          not_activated_yet: 您还未设定谷歌两部验证。
      update:
        alert: 您输入的验证器上的密码有误，请重新输入。
        notice: 两步验证已成功绑定。
        sms_two_factor_error: 您输入的短信验证码有误，请重新输入。
      destroy:
        alert: 您输入的验证器上的密码有误，请重新输入。
        notice: 两步验证已成功解除。
    sms_auths:
      show:
        title: 绑定手机号码
        description: 绑定手机号码，让你在貔貅交易所的资金更安全，还可以快速找回密码，并即时收到您在网站操作的动态提醒和监控账号安全。
        warning: 手机未绑定时，您将无法在网站操作提现以及账户密码找回。
        phone_number: 请输入手机号码
        send_code: 获取验证码
        send_code_alt: COUNT秒后重新发送
        input_otp: 请输入通过短信收到的六位验证码
        submit: 绑定手机号码
        notice:
          send_code_success: 手机短信验证码已发送。
          otp_success: 手机短信验证码验证成功。
          already_activated: 您的手机号码已绑定成功。
        alert:
          phone_number_error: 手机号码无效或错误
  withdraw_channel:
    bank:
      key: 银行转账提现
      title: 银行转账提现
      intro: 银行转账方式提现，推荐大额用户使用
      latency: 30 分钟到账
      transfer: 人工处理
      go: 立即提现
    satoshi:
      key: 块链
      title: 比特币提现
      intro: 将你在貔貅的比特币余额提取到你的钱包账户
      latency: 30 分钟到账
      transfer: 人工处理
      go: 立即提现
  withdraws:
    invalid_address: 不合法. 无法提现到这个地址
  withdraws/bank:
    aasm_state:
      submitting: 待确认
      submitted: 待校验
      rejected: 已驳回
      accepted: 已提交
      suspect: 异常
      processing: 受理中
      done: 提现成功
      almost_done: 发送中
      canceled: 已撤销
      failed: 提现出错
  withdraws/satoshi:
    aasm_state:
      submitting: 待确认
      submitted: 待校验
      rejected: 已驳回
      accepted: 已提交
      suspect: 异常
      processing: 受理中
      done: 提现成功
      almost_done: 发送中
      canceled: 已撤销
      failed: 提现出错<|MERGE_RESOLUTION|>--- conflicted
+++ resolved
@@ -769,7 +769,9 @@
         switch_30: 30m
         switch_60: 1h
         switch_120: 2h
+        switch_240: 4h
         switch_360: 6h
+        switch_720: 12h
         switch_1440: 1d
         switch_4320: 3d
         switch_10080: 1w
@@ -1548,12 +1550,8 @@
     close: 收盘价
     price: 价格
     volume: 成交量
-<<<<<<< HEAD
     candlestick: 'K线图'
     line: '分时图'
-=======
-    candlestick: K线图
->>>>>>> 96aed888
     minute: 分
     hour: 小时
     day: 日
