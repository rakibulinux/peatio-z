module Worker
  class PusherMarket

    def process(payload, metadata, delivery_info)
<<<<<<< HEAD
      trade = Trade.new payload
=======
      trade = Trade.find payload['id']
      trade.trigger_notify
>>>>>>> 9d27ea05

      Global[trade.market].trigger_trades [trade.for_global]
    end

  end
end<|MERGE_RESOLUTION|>--- conflicted
+++ resolved
@@ -2,13 +2,8 @@
   class PusherMarket
 
     def process(payload, metadata, delivery_info)
-<<<<<<< HEAD
       trade = Trade.new payload
-=======
-      trade = Trade.find payload['id']
       trade.trigger_notify
->>>>>>> 9d27ea05
-
       Global[trade.market].trigger_trades [trade.for_global]
     end
 
