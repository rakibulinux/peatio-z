--- conflicted
+++ resolved
@@ -14,13 +14,9 @@
           p.text-ignore = guide_intro
           - if content_for?(:guide)
             = yield(:guide)
-<<<<<<< HEAD
           p.deposit-cta
             = link_to "马上去充值", "/funds#/accounts/cny/deposits", class: 'btn btn-success'
-        #content.col-md-16.col
-=======
         #content.col-xs-16
->>>>>>> 3ac5a390
           = render 'shared/flash'
           = yield
       - if content_for?(:secondary)
