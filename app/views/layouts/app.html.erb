<!DOCTYPE html>
<html lang="en">
  <head>
    <%- stylesheet = content_for?(:stylesheet) ? yield(:stylesheet) : "application" %>

    <link href="/favicon.ico" rel="shortcut icon"></link>
    <%= include_gon %>
    <script type = 'text/javascript'>
      window.deposits = <%= raw @deposits.to_json %>
      window.accounts = <%= raw @accounts.to_json %>
      window.deposit_channels = <%= raw @deposit_channels.to_json %>
      window.current_user = <%= raw current_user.to_json %>
      window.currencies = <%= raw @currencies.to_json %>
    </script>
    <%= stylesheet_link_tag stylesheet, media: "all" %>
    <%= javascript_include_tag "app" %>
    <%= yield(:scripts) if content_for?(:scripts) %>
    <%= render 'shared/html5' %>
    <%= render 'shared/meta' %>
    <%= csrf_meta_tags %>
  </head>

  <body id="<%= "#{controller_name}-#{action_name}" %>" data-lang="<%= "#{I18n.locale.to_s.downcase}" %>">

<<<<<<< HEAD
    <script type = 'text/javascript'>
      $( document ).ready(function() {
        window.store = Peatio.__container__.lookup('store:main');
        window.current_user = <%= raw current_user.to_json %>
        window.a = <%= raw @currencies.to_json %>
        Peatio.Member.initData(window.current_user)
        Peatio.DepositChannel.initData(<%= raw @deposit_channels.to_json %>)
        Peatio.Deposit.initData(<%= raw @deposits.to_json %>)
        Account.initData(<%= raw @accounts.to_json %>);
      });
=======
    <script type="text/x-handlebars" id="currencies/index">
      <div class='container'>
        {{#each model}}
          <h1>TEST<code>{{attributes.code}}</code></h1>
          {{#link-to 'deposits'}}Deposits{{/link-to}}
          {{#link-to 'withdraws'}}Withdraws{{/link-to}}
          {{outlet}}
        {{/each}}
      </div>
>>>>>>> cd47f626
    </script>

    <script type="text/x-handlebars" id="currency">
      <h1>currency</h1>
    </script>

    <script type="text/x-handlebars">
      <div id="wrap">

        <%- if content_for?(:header) %>
          <%= yield(:header) %>
        <%- else %>
          <%= render 'shared/header' %>
        <%- end %>

        {{outlet}}

        <div id="push"></div>
      </div>

      <%- if content_for?(:footer) %>
        <%= yield(:footer) %>
      <%- else %>
        <%= render 'shared/footer' %>
      <%- end %>

    </script>
  </body>
</html><|MERGE_RESOLUTION|>--- conflicted
+++ resolved
@@ -22,18 +22,6 @@
 
   <body id="<%= "#{controller_name}-#{action_name}" %>" data-lang="<%= "#{I18n.locale.to_s.downcase}" %>">
 
-<<<<<<< HEAD
-    <script type = 'text/javascript'>
-      $( document ).ready(function() {
-        window.store = Peatio.__container__.lookup('store:main');
-        window.current_user = <%= raw current_user.to_json %>
-        window.a = <%= raw @currencies.to_json %>
-        Peatio.Member.initData(window.current_user)
-        Peatio.DepositChannel.initData(<%= raw @deposit_channels.to_json %>)
-        Peatio.Deposit.initData(<%= raw @deposits.to_json %>)
-        Account.initData(<%= raw @accounts.to_json %>);
-      });
-=======
     <script type="text/x-handlebars" id="currencies/index">
       <div class='container'>
         {{#each model}}
@@ -43,7 +31,6 @@
           {{outlet}}
         {{/each}}
       </div>
->>>>>>> cd47f626
     </script>
 
     <script type="text/x-handlebars" id="currency">
