--- conflicted
+++ resolved
@@ -14,11 +14,8 @@
         mount Public::TradingFees
         mount Public::Webhooks
         mount Public::WithdrawLimits
-<<<<<<< HEAD
         mount Public::GlobalPrice
-=======
         mount Public::Config
->>>>>>> 0d0fe0cc
       end
     end
   end
